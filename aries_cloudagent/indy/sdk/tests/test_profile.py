--- conflicted
+++ resolved
@@ -1,11 +1,6 @@
-<<<<<<< HEAD
-from asynctest import mock as async_mock
-=======
-import logging
+import pytest
 
 from aries_cloudagent.tests import mock
->>>>>>> 9882c47c
-import pytest
 
 from ....config.injection_context import InjectionContext
 from ....core.error import ProfileError
@@ -127,10 +122,9 @@
 def test_finalizer(open_wallet):
     profile = IndySdkProfile(open_wallet)
     assert profile
-    with async_mock.patch.object(
-        test_module, "LOGGER", async_mock.MagicMock()
+    with mock.patch.object(
+        test_module, "LOGGER", autospec=True
     ) as mock_logger:
-        mock_logger.debug = async_mock.MagicMock()
         profile._finalizer()
         assert mock_logger.debug.call_count == 1
         mock_logger.debug.assert_called_once_with(
