import asyncio
import json

from asynctest import mock as async_mock, TestCase as AsyncTestCase

from .....admin.request_context import AdminRequestContext
from .....connections.models.conn_record import ConnRecord
from .....core.in_memory import InMemoryProfile
from .....ledger.base import BaseLedger
from .....wallet.base import BaseWallet
from .....wallet.did_info import DIDInfo
from .....wallet.did_method import DIDMethod
from .....wallet.key_type import KeyType

from ..models.transaction_record import TransactionRecord
from .. import routes as test_module


TEST_DID = "LjgpST2rjsoxYegQDRm7EL"
SCHEMA_NAME = "bc-reg"
SCHEMA_TXN = 12
SCHEMA_ID = f"{TEST_DID}:2:{SCHEMA_NAME}:1.0"
CRED_DEF_ID = f"{TEST_DID}:3:CL:12:tag1"


class TestEndorseTransactionRoutes(AsyncTestCase):
    async def setUp(self):
        self.profile = InMemoryProfile.test_profile()
        self.context = self.profile.context
        setattr(self.context, "profile", self.profile)
        self.session = await self.profile.session()
        self.profile_injector = self.profile.context.injector
        self.profile_session = InMemoryProfile.test_session()
        setattr(
            self.profile,
            "session",
            async_mock.MagicMock(return_value=self.profile_session),
        )

        self.ledger = async_mock.create_autospec(BaseLedger)
        self.ledger.__aenter__ = async_mock.CoroutineMock(return_value=self.ledger)
        self.ledger.txn_endorse = async_mock.CoroutineMock(
            return_value=async_mock.MagicMock()
        )
        self.ledger.txn_submit = async_mock.CoroutineMock(
            return_value=json.dumps(
                {
                    "result": {
                        "txn": {"type": "101", "metadata": {"from": TEST_DID}},
                        "txnMetadata": {"txnId": SCHEMA_ID},
                    }
                }
            )
        )
        future = asyncio.Future()
        future.set_result(
            async_mock.MagicMock(
                return_value=async_mock.MagicMock(add_record=async_mock.CoroutineMock())
            )
        )
        self.ledger.get_indy_storage = future
        self.ledger.get_schema = async_mock.CoroutineMock(
            return_value={"id": SCHEMA_ID, "...": "..."}
        )
        self.profile_injector.bind_instance(BaseLedger, self.ledger)

        self.request_dict = {
            "context": self.context,
            "outbound_message_router": async_mock.CoroutineMock(),
        }
        self.request = async_mock.MagicMock(
            app={},
            match_info={},
            query={},
            __getitem__=lambda _, k: self.request_dict[k],
        )

        self.test_did = "sample-did"

    async def test_transactions_list(self):
        with async_mock.patch.object(
            TransactionRecord, "query", async_mock.CoroutineMock()
        ) as mock_query, async_mock.patch.object(
            test_module.web, "json_response"
        ) as mock_response:
            mock_query.return_value = [
                async_mock.MagicMock(
                    serialize=async_mock.MagicMock(return_value={"...": "..."})
                )
            ]
            await test_module.transactions_list(self.request)

            mock_response.assert_called_once_with({"results": [{"...": "..."}]})

    async def test_transactions_list_x(self):
        with async_mock.patch.object(
            TransactionRecord, "query", async_mock.CoroutineMock()
        ) as mock_query, async_mock.patch.object(
            test_module.web, "json_response"
        ) as mock_response:
            mock_query.side_effect = test_module.StorageError()

            with self.assertRaises(test_module.web.HTTPBadRequest):
                await test_module.transactions_list(self.request)

    async def test_transactions_retrieve(self):
        self.request.match_info = {"tran_id": "dummy"}

        with async_mock.patch.object(
            TransactionRecord, "retrieve_by_id", async_mock.CoroutineMock()
        ) as mock_retrieve, async_mock.patch.object(
            test_module.web, "json_response"
        ) as mock_response:
            mock_retrieve.return_value = async_mock.MagicMock(
                serialize=async_mock.MagicMock(return_value={"...": "..."})
            )
            await test_module.transactions_retrieve(self.request)

            mock_response.assert_called_once_with({"...": "..."})

    async def test_transactions_retrieve_not_found_x(self):
        self.request.match_info = {"tran_id": "dummy"}

        with async_mock.patch.object(
            TransactionRecord, "retrieve_by_id", async_mock.CoroutineMock()
        ) as mock_retrieve:
            mock_retrieve.side_effect = test_module.StorageNotFoundError()

            with self.assertRaises(test_module.web.HTTPNotFound):
                await test_module.transactions_retrieve(self.request)

    async def test_transactions_retrieve_base_model_x(self):
        self.request.match_info = {"tran_id": "dummy"}

        with async_mock.patch.object(
            TransactionRecord, "retrieve_by_id", async_mock.CoroutineMock()
        ) as mock_retrieve:
            mock_retrieve.side_effect = test_module.BaseModelError()

            with self.assertRaises(test_module.web.HTTPBadRequest):
                await test_module.transactions_retrieve(self.request)

    async def test_transaction_create_request(self):
        self.request.query = {
            "tran_id": "dummy",
        }
        self.request.json = async_mock.CoroutineMock(
            return_value={
                "expires_time": "2021-03-29T05:22:19Z",
            }
        )
        with async_mock.patch.object(
            ConnRecord, "retrieve_by_id", async_mock.CoroutineMock()
        ) as mock_conn_rec_retrieve, async_mock.patch.object(
            TransactionRecord, "retrieve_by_id", async_mock.CoroutineMock()
        ) as mock_txn_rec_retrieve, async_mock.patch.object(
            test_module, "TransactionManager", async_mock.MagicMock()
        ) as mock_txn_mgr, async_mock.patch.object(
            test_module.web, "json_response"
        ) as mock_response:
            mock_txn_mgr.return_value = async_mock.MagicMock(
                create_request=async_mock.CoroutineMock(
                    return_value=(
                        async_mock.MagicMock(
                            serialize=async_mock.MagicMock(return_value={"...": "..."})
                        ),
                        async_mock.MagicMock(),
                    )
                )
            )
            mock_conn_rec_retrieve.return_value = async_mock.MagicMock(
                metadata_get=async_mock.CoroutineMock(
                    return_value={
                        "transaction_my_job": (
                            test_module.TransactionJob.TRANSACTION_AUTHOR.name
                        ),
                        "transaction_their_job": (
                            test_module.TransactionJob.TRANSACTION_ENDORSER.name
                        ),
                    }
                )
            )
            mock_txn_rec_retrieve.return_value = async_mock.MagicMock(
                serialize=async_mock.MagicMock(return_value={"...": "..."})
            )
            await test_module.transaction_create_request(self.request)

            mock_response.assert_called_once_with({"...": "..."})

    async def test_transaction_create_request_not_found_x(self):
        self.request.query = {
            "tran_id": "dummy",
        }
        self.request.json = async_mock.CoroutineMock(
            return_value={
                "expires_time": "2021-03-29T05:22:19Z",
            }
        )
        with async_mock.patch.object(
            ConnRecord, "retrieve_by_id", async_mock.CoroutineMock()
        ) as mock_conn_rec_retrieve:
            mock_conn_rec_retrieve.side_effect = test_module.StorageNotFoundError()

            with self.assertRaises(test_module.web.HTTPNotFound):
                await test_module.transaction_create_request(self.request)

    async def test_transaction_create_request_base_model_x(self):
        self.request.query = {
            "tran_id": "dummy",
        }
        self.request.json = async_mock.CoroutineMock(
            return_value={
                "expires_time": "2021-03-29T05:22:19Z",
            }
        )
        with async_mock.patch.object(
            ConnRecord, "retrieve_by_id", async_mock.CoroutineMock()
        ) as mock_conn_rec_retrieve, async_mock.patch.object(
            TransactionRecord, "retrieve_by_id", async_mock.CoroutineMock()
        ) as mock_txn_rec_retrieve:
            mock_conn_rec_retrieve.return_value = async_mock.MagicMock(
                metadata_get=async_mock.CoroutineMock(
                    return_value={
                        "transaction_my_job": (
                            test_module.TransactionJob.TRANSACTION_AUTHOR.name
                        ),
                        "transaction_their_job": (
                            test_module.TransactionJob.TRANSACTION_ENDORSER.name
                        ),
                    }
                )
            )
            mock_txn_rec_retrieve.side_effect = test_module.BaseModelError()

            with self.assertRaises(test_module.web.HTTPBadRequest):
                await test_module.transaction_create_request(self.request)

    async def test_transaction_create_request_no_jobs_x(self):
        self.request.query = {
            "tran_id": "dummy",
        }
        self.request.json = async_mock.CoroutineMock(
            return_value={
                "expires_time": "2021-03-29T05:22:19Z",
            }
        )
        with async_mock.patch.object(
            ConnRecord, "retrieve_by_id", async_mock.CoroutineMock()
        ) as mock_conn_rec_retrieve, async_mock.patch.object(
            TransactionRecord, "retrieve_by_id", async_mock.CoroutineMock()
        ) as mock_txn_rec_retrieve, async_mock.patch.object(
            test_module, "TransactionManager", async_mock.MagicMock()
        ) as mock_txn_mgr:
            mock_txn_mgr.return_value = async_mock.MagicMock(
                create_request=async_mock.CoroutineMock(
                    return_value=(
                        async_mock.MagicMock(
                            serialize=async_mock.MagicMock(return_value={"...": "..."})
                        ),
                        async_mock.MagicMock(),
                    )
                )
            )
            mock_conn_rec_retrieve.return_value = async_mock.MagicMock(
                metadata_get=async_mock.CoroutineMock(return_value=None)
            )
            mock_txn_rec_retrieve.return_value = async_mock.MagicMock(
                serialize=async_mock.MagicMock(return_value={"...": "..."})
            )

            with self.assertRaises(test_module.web.HTTPForbidden):
                await test_module.transaction_create_request(self.request)

    async def test_transaction_create_request_no_my_job_x(self):
        self.request.query = {
            "tran_id": "dummy",
        }
        self.request.json = async_mock.CoroutineMock(
            return_value={
                "expires_time": "2021-03-29T05:22:19Z",
            }
        )
        with async_mock.patch.object(
            ConnRecord, "retrieve_by_id", async_mock.CoroutineMock()
        ) as mock_conn_rec_retrieve, async_mock.patch.object(
            TransactionRecord, "retrieve_by_id", async_mock.CoroutineMock()
        ) as mock_txn_rec_retrieve, async_mock.patch.object(
            test_module, "TransactionManager", async_mock.MagicMock()
        ) as mock_txn_mgr:
            mock_txn_mgr.return_value = async_mock.MagicMock(
                create_request=async_mock.CoroutineMock(
                    return_value=(
                        async_mock.MagicMock(
                            serialize=async_mock.MagicMock(return_value={"...": "..."})
                        ),
                        async_mock.MagicMock(),
                    )
                )
            )
            mock_conn_rec_retrieve.return_value = async_mock.MagicMock(
                metadata_get=async_mock.CoroutineMock(
                    return_value={
                        "transaction_their_job": (
                            test_module.TransactionJob.TRANSACTION_ENDORSER.name
                        ),
                    }
                )
            )
            mock_txn_rec_retrieve.return_value = async_mock.MagicMock(
                serialize=async_mock.MagicMock(return_value={"...": "..."})
            )

            with self.assertRaises(test_module.web.HTTPForbidden):
                await test_module.transaction_create_request(self.request)

    async def test_transaction_create_request_no_their_job_x(self):
        self.request.query = {
            "tran_id": "dummy",
        }
        self.request.json = async_mock.CoroutineMock(
            return_value={
                "expires_time": "2021-03-29T05:22:19Z",
            }
        )
        with async_mock.patch.object(
            ConnRecord, "retrieve_by_id", async_mock.CoroutineMock()
        ) as mock_conn_rec_retrieve, async_mock.patch.object(
            TransactionRecord, "retrieve_by_id", async_mock.CoroutineMock()
        ) as mock_txn_rec_retrieve, async_mock.patch.object(
            test_module, "TransactionManager", async_mock.MagicMock()
        ) as mock_txn_mgr:
            mock_txn_mgr.return_value = async_mock.MagicMock(
                create_request=async_mock.CoroutineMock(
                    return_value=(
                        async_mock.MagicMock(
                            serialize=async_mock.MagicMock(return_value={"...": "..."})
                        ),
                        async_mock.MagicMock(),
                    )
                )
            )
            mock_conn_rec_retrieve.return_value = async_mock.MagicMock(
                metadata_get=async_mock.CoroutineMock(
                    return_value={
                        "transaction_my_job": (
                            test_module.TransactionJob.TRANSACTION_AUTHOR.name
                        ),
                    }
                )
            )
            mock_txn_rec_retrieve.return_value = async_mock.MagicMock(
                serialize=async_mock.MagicMock(return_value={"...": "..."})
            )

            with self.assertRaises(test_module.web.HTTPForbidden):
                await test_module.transaction_create_request(self.request)

    async def test_transaction_create_request_my_wrong_job_x(self):
        self.request.query = {
            "tran_id": "dummy",
        }
        self.request.json = async_mock.CoroutineMock(
            return_value={
                "expires_time": "2021-03-29T05:22:19Z",
            }
        )
        with async_mock.patch.object(
            ConnRecord, "retrieve_by_id", async_mock.CoroutineMock()
        ) as mock_conn_rec_retrieve, async_mock.patch.object(
            TransactionRecord, "retrieve_by_id", async_mock.CoroutineMock()
        ) as mock_txn_rec_retrieve:
            mock_conn_rec_retrieve.return_value = async_mock.MagicMock(
                metadata_get=async_mock.CoroutineMock(
                    return_value={
                        "transaction_their_job": (
                            test_module.TransactionJob.TRANSACTION_ENDORSER.name
                        ),
                        "transaction_my_job": "a suffusion of yellow",
                    }
                )
            )
            mock_txn_rec_retrieve.return_value = async_mock.MagicMock(
                serialize=async_mock.MagicMock(return_value={"...": "..."})
            )

            with self.assertRaises(test_module.web.HTTPForbidden):
                await test_module.transaction_create_request(self.request)

    async def test_transaction_create_request_mgr_create_request_x(self):
        self.request.query = {
            "tran_id": "dummy",
        }
        self.request.json = async_mock.CoroutineMock(
            return_value={
                "expires_time": "2021-03-29T05:22:19Z",
            }
        )
        with async_mock.patch.object(
            ConnRecord, "retrieve_by_id", async_mock.CoroutineMock()
        ) as mock_conn_rec_retrieve, async_mock.patch.object(
            TransactionRecord, "retrieve_by_id", async_mock.CoroutineMock()
        ) as mock_txn_rec_retrieve, async_mock.patch.object(
            test_module, "TransactionManager", async_mock.MagicMock()
        ) as mock_txn_mgr:
            mock_txn_mgr.return_value = async_mock.MagicMock(
                create_request=async_mock.CoroutineMock(
                    side_effect=test_module.TransactionManagerError()
                )
            )
            mock_conn_rec_retrieve.return_value = async_mock.MagicMock(
                metadata_get=async_mock.CoroutineMock(
                    return_value={
                        "transaction_my_job": (
                            test_module.TransactionJob.TRANSACTION_AUTHOR.name
                        ),
                        "transaction_their_job": (
                            test_module.TransactionJob.TRANSACTION_ENDORSER.name
                        ),
                    }
                )
            )
            mock_txn_rec_retrieve.return_value = async_mock.MagicMock(
                serialize=async_mock.MagicMock(return_value={"...": "..."})
            )

            with self.assertRaises(test_module.web.HTTPBadRequest):
                await test_module.transaction_create_request(self.request)

    async def test_endorse_transaction_response(self):
        self.request.match_info = {"tran_id": "dummy"}
        self.session.context.injector.bind_instance(
            BaseWallet,
            async_mock.MagicMock(
                get_public_did=async_mock.CoroutineMock(
                    return_value=DIDInfo(
                        "did",
                        "verkey",
                        {"meta": "data"},
                        method=DIDMethod.SOV,
                        key_type=KeyType.ED25519,
                    )
                )
            ),
        )

        with async_mock.patch.object(
            ConnRecord, "retrieve_by_id", async_mock.CoroutineMock()
        ) as mock_conn_rec_retrieve, async_mock.patch.object(
            TransactionRecord, "retrieve_by_id", async_mock.CoroutineMock()
        ) as mock_txn_rec_retrieve, async_mock.patch.object(
            test_module, "TransactionManager", async_mock.MagicMock()
        ) as mock_txn_mgr, async_mock.patch.object(
            test_module.web, "json_response"
        ) as mock_response, async_mock.patch.object(
            self.context.profile,
            "session",
            async_mock.MagicMock(return_value=self.session),
        ) as mock_session:
            mock_txn_mgr.return_value = async_mock.MagicMock(
                create_endorse_response=async_mock.CoroutineMock(
                    return_value=(
                        async_mock.MagicMock(
                            serialize=async_mock.MagicMock(return_value={"...": "..."})
                        ),
                        async_mock.MagicMock(),
                    )
                )
            )
            mock_conn_rec_retrieve.return_value = async_mock.MagicMock(
                metadata_get=async_mock.CoroutineMock(
                    return_value={
                        "transaction_my_job": (
                            test_module.TransactionJob.TRANSACTION_ENDORSER.name
                        )
                    }
                )
            )
            mock_txn_rec_retrieve.return_value = async_mock.MagicMock(
                serialize=async_mock.MagicMock(return_value={"...": "..."})
            )
            await test_module.endorse_transaction_response(self.request)

            mock_response.assert_called_once_with({"...": "..."})

    # TODO code re-factored from routes.py to manager.py so tests must be moved
    async def skip_test_endorse_transaction_response_no_wallet_x(self):
        self.session.context.injector.clear_binding(BaseWallet)
        with self.assertRaises(test_module.web.HTTPForbidden):
            await test_module.endorse_transaction_response(self.request)

    async def skip_test_endorse_transaction_response_no_endorser_did_info_x(self):
        self.request.match_info = {"tran_id": "dummy"}
        self.session.context.injector.bind_instance(
            BaseWallet,
            async_mock.MagicMock(
                get_public_did=async_mock.CoroutineMock(return_value=None)
            ),
        )
        with async_mock.patch.object(
            self.context.profile,
            "session",
            async_mock.MagicMock(return_value=self.session),
        ) as mock_session:
            with self.assertRaises(test_module.web.HTTPForbidden):
                await test_module.endorse_transaction_response(self.request)

    async def test_endorse_transaction_response_not_found_x(self):
        self.request.match_info = {"tran_id": "dummy"}

        self.session.context.injector.bind_instance(
            BaseWallet,
            async_mock.MagicMock(
                get_public_did=async_mock.CoroutineMock(
                    return_value=DIDInfo(
                        "did",
                        "verkey",
                        {"meta": "data"},
                        method=DIDMethod.SOV,
                        key_type=KeyType.ED25519,
                    )
                )
            ),
        )

        with async_mock.patch.object(
            TransactionRecord, "retrieve_by_id", async_mock.CoroutineMock()
        ) as mock_txn_rec_retrieve, async_mock.patch.object(
            self.context.profile,
            "session",
            async_mock.MagicMock(return_value=self.session),
        ) as mock_session:
            mock_txn_rec_retrieve.side_effect = test_module.StorageNotFoundError()

            with self.assertRaises(test_module.web.HTTPNotFound):
                await test_module.endorse_transaction_response(self.request)

    async def test_endorse_transaction_response_base_model_x(self):
        self.request.match_info = {"tran_id": "dummy"}
        self.session.context.injector.bind_instance(
            BaseWallet,
            async_mock.MagicMock(
                get_public_did=async_mock.CoroutineMock(
                    return_value=DIDInfo(
                        "did",
                        "verkey",
                        {"meta": "data"},
                        method=DIDMethod.SOV,
                        key_type=KeyType.ED25519,
                    )
                )
            ),
        )

        with async_mock.patch.object(
            ConnRecord, "retrieve_by_id", async_mock.CoroutineMock()
        ) as mock_conn_rec_retrieve, async_mock.patch.object(
            TransactionRecord, "retrieve_by_id", async_mock.CoroutineMock()
        ) as mock_txn_rec_retrieve, async_mock.patch.object(
            self.context.profile,
            "session",
            async_mock.MagicMock(return_value=self.session),
        ) as mock_session:
            mock_conn_rec_retrieve.side_effect = test_module.BaseModelError()
            mock_txn_rec_retrieve.return_value = async_mock.MagicMock(
                serialize=async_mock.MagicMock(return_value={"...": "..."})
            )

            with self.assertRaises(test_module.web.HTTPBadRequest):
                await test_module.endorse_transaction_response(self.request)

    async def test_endorse_transaction_response_no_jobs_x(self):
        self.request.match_info = {"tran_id": "dummy"}

        self.session.context.injector.bind_instance(
            BaseWallet,
            async_mock.MagicMock(
                get_public_did=async_mock.CoroutineMock(
                    return_value=DIDInfo(
                        "did",
                        "verkey",
                        {"meta": "data"},
                        method=DIDMethod.SOV,
                        key_type=KeyType.ED25519,
                    )
                )
            ),
        )

        with async_mock.patch.object(
            ConnRecord, "retrieve_by_id", async_mock.CoroutineMock()
        ) as mock_conn_rec_retrieve, async_mock.patch.object(
            TransactionRecord, "retrieve_by_id", async_mock.CoroutineMock()
        ) as mock_txn_rec_retrieve, async_mock.patch.object(
            self.context.profile,
            "session",
            async_mock.MagicMock(return_value=self.session),
        ) as mock_session:
            mock_conn_rec_retrieve.return_value = async_mock.MagicMock(
                metadata_get=async_mock.CoroutineMock(return_value=None)
            )
            mock_txn_rec_retrieve.return_value = async_mock.MagicMock(
                serialize=async_mock.MagicMock(return_value={"...": "..."})
            )

            with self.assertRaises(test_module.web.HTTPForbidden):
                await test_module.endorse_transaction_response(self.request)

    async def skip_test_endorse_transaction_response_no_ledger_x(self):
        self.request.match_info = {"tran_id": "dummy"}
        self.context.injector.clear_binding(BaseLedger)
        self.session.context.injector.bind_instance(
            BaseWallet,
            async_mock.MagicMock(
                get_public_did=async_mock.CoroutineMock(
                    return_value=DIDInfo(
                        "did",
                        "verkey",
                        {"meta": "data"},
                        method=DIDMethod.SOV,
                        key_type=KeyType.ED25519,
                    )
                )
            ),
        )

        with async_mock.patch.object(
            ConnRecord, "retrieve_by_id", async_mock.CoroutineMock()
        ) as mock_conn_rec_retrieve, async_mock.patch.object(
            TransactionRecord, "retrieve_by_id", async_mock.CoroutineMock()
        ) as mock_txn_rec_retrieve, async_mock.patch.object(
            test_module, "TransactionManager", async_mock.MagicMock()
        ) as mock_txn_mgr, async_mock.patch.object(
            self.context.profile,
            "session",
            async_mock.MagicMock(return_value=self.session),
        ) as mock_session:
            mock_txn_mgr.return_value = async_mock.MagicMock(
                create_endorse_response=async_mock.CoroutineMock(
                    return_value=(
                        async_mock.MagicMock(
                            serialize=async_mock.MagicMock(return_value={"...": "..."})
                        ),
                        async_mock.MagicMock(),
                    )
                )
            )
            mock_conn_rec_retrieve.return_value = async_mock.MagicMock(
                metadata_get=async_mock.CoroutineMock(
                    return_value={
                        "transaction_my_job": (
                            test_module.TransactionJob.TRANSACTION_ENDORSER.name
                        )
                    }
                )
            )
            mock_txn_rec_retrieve.return_value = async_mock.MagicMock(
                serialize=async_mock.MagicMock(return_value={"...": "..."})
            )

            with self.assertRaises(test_module.web.HTTPForbidden):
                await test_module.endorse_transaction_response(self.request)

    async def test_endorse_transaction_response_wrong_my_job_x(self):
        self.request.match_info = {"tran_id": "dummy"}

        self.session.context.injector.bind_instance(
            BaseWallet,
            async_mock.MagicMock(
                get_public_did=async_mock.CoroutineMock(
                    return_value=DIDInfo(
                        "did",
                        "verkey",
                        {"meta": "data"},
                        method=DIDMethod.SOV,
                        key_type=KeyType.ED25519,
                    )
                )
            ),
        )

        with async_mock.patch.object(
            ConnRecord, "retrieve_by_id", async_mock.CoroutineMock()
        ) as mock_conn_rec_retrieve, async_mock.patch.object(
            TransactionRecord, "retrieve_by_id", async_mock.CoroutineMock()
        ) as mock_txn_rec_retrieve, async_mock.patch.object(
            self.context.profile,
            "session",
            async_mock.MagicMock(return_value=self.session),
        ) as mock_session:
            mock_conn_rec_retrieve.return_value = async_mock.MagicMock(
                metadata_get=async_mock.CoroutineMock(
                    return_value={
                        "transaction_my_job": (
                            test_module.TransactionJob.TRANSACTION_AUTHOR.name
                        )
                    }
                )
            )
            mock_txn_rec_retrieve.return_value = async_mock.MagicMock(
                serialize=async_mock.MagicMock(return_value={"...": "..."})
            )

            with self.assertRaises(test_module.web.HTTPForbidden):
                await test_module.endorse_transaction_response(self.request)

    async def skip_test_endorse_transaction_response_ledger_x(self):
        self.request.match_info = {"tran_id": "dummy"}

        self.session.context.injector.bind_instance(
            BaseWallet,
            async_mock.MagicMock(
                get_public_did=async_mock.CoroutineMock(
                    return_value=DIDInfo(
                        "did",
                        "verkey",
                        {"meta": "data"},
                        method=DIDMethod.SOV,
                        key_type=KeyType.ED25519,
                    )
                )
            ),
        )
        self.ledger.txn_endorse = async_mock.CoroutineMock(
            side_effect=test_module.LedgerError()
        )

        with async_mock.patch.object(
            ConnRecord, "retrieve_by_id", async_mock.CoroutineMock()
        ) as mock_conn_rec_retrieve, async_mock.patch.object(
            TransactionRecord, "retrieve_by_id", async_mock.CoroutineMock()
        ) as mock_txn_rec_retrieve, async_mock.patch.object(
            test_module, "TransactionManager", async_mock.MagicMock()
        ) as mock_txn_mgr, async_mock.patch.object(
            self.context.profile,
            "session",
            async_mock.MagicMock(return_value=self.session),
        ) as mock_session:
            mock_txn_mgr.return_value = async_mock.MagicMock(
                create_endorse_response=async_mock.CoroutineMock(
                    return_value=(
                        async_mock.MagicMock(
                            serialize=async_mock.MagicMock(return_value={"...": "..."})
                        ),
                        async_mock.MagicMock(),
                    )
                )
            )
            mock_conn_rec_retrieve.return_value = async_mock.MagicMock(
                metadata_get=async_mock.CoroutineMock(
                    return_value={
                        "transaction_my_job": (
                            test_module.TransactionJob.TRANSACTION_ENDORSER.name
                        )
                    }
                )
            )
            mock_txn_rec_retrieve.return_value = async_mock.MagicMock(
                serialize=async_mock.MagicMock(return_value={"...": "..."})
            )

            with self.assertRaises(test_module.web.HTTPBadRequest):
                await test_module.endorse_transaction_response(self.request)

    async def test_endorse_transaction_response_txn_mgr_x(self):
        self.request.match_info = {"tran_id": "dummy"}

        self.session.context.injector.bind_instance(
            BaseWallet,
            async_mock.MagicMock(
                get_public_did=async_mock.CoroutineMock(
                    return_value=DIDInfo(
                        "did",
                        "verkey",
                        {"meta": "data"},
                        method=DIDMethod.SOV,
                        key_type=KeyType.ED25519,
                    )
                )
            ),
        )

        with async_mock.patch.object(
            ConnRecord, "retrieve_by_id", async_mock.CoroutineMock()
        ) as mock_conn_rec_retrieve, async_mock.patch.object(
            TransactionRecord, "retrieve_by_id", async_mock.CoroutineMock()
        ) as mock_txn_rec_retrieve, async_mock.patch.object(
            test_module, "TransactionManager", async_mock.MagicMock()
        ) as mock_txn_mgr, async_mock.patch.object(
            test_module.web, "json_response"
        ) as mock_response, async_mock.patch.object(
            self.context.profile,
            "session",
            async_mock.MagicMock(return_value=self.session),
        ) as mock_session:
            mock_txn_mgr.return_value = async_mock.MagicMock(
                create_endorse_response=async_mock.CoroutineMock(
                    side_effect=test_module.TransactionManagerError()
                )
            )
            mock_conn_rec_retrieve.return_value = async_mock.MagicMock(
                metadata_get=async_mock.CoroutineMock(
                    return_value={
                        "transaction_my_job": (
                            test_module.TransactionJob.TRANSACTION_ENDORSER.name
                        )
                    }
                )
            )
            mock_txn_rec_retrieve.return_value = async_mock.MagicMock(
                serialize=async_mock.MagicMock(return_value={"...": "..."})
            )

            with self.assertRaises(test_module.web.HTTPBadRequest):
                await test_module.endorse_transaction_response(self.request)

    async def test_refuse_transaction_response(self):
        self.request.match_info = {"tran_id": "dummy"}

        self.session.context.injector.bind_instance(
            BaseWallet,
            async_mock.MagicMock(
                get_public_did=async_mock.CoroutineMock(
                    return_value=DIDInfo(
                        "did",
                        "verkey",
                        {"meta": "data"},
                        method=DIDMethod.SOV,
                        key_type=KeyType.ED25519,
                    )
                )
            ),
        )

        with async_mock.patch.object(
            ConnRecord, "retrieve_by_id", async_mock.CoroutineMock()
        ) as mock_conn_rec_retrieve, async_mock.patch.object(
            TransactionRecord, "retrieve_by_id", async_mock.CoroutineMock()
        ) as mock_txn_rec_retrieve, async_mock.patch.object(
            test_module, "TransactionManager", async_mock.MagicMock()
        ) as mock_txn_mgr, async_mock.patch.object(
            test_module.web, "json_response"
        ) as mock_response, async_mock.patch.object(
            self.context.profile,
            "session",
            async_mock.MagicMock(return_value=self.session),
        ) as mock_session:
            mock_txn_mgr.return_value = async_mock.MagicMock(
                create_refuse_response=async_mock.CoroutineMock(
                    return_value=(
                        async_mock.MagicMock(  # transaction
                            connection_id="dummy",
                            serialize=async_mock.MagicMock(return_value={"...": "..."}),
                        ),
                        async_mock.MagicMock(),  # refused_transaction_response
                    )
                )
            )
            mock_conn_rec_retrieve.return_value = async_mock.MagicMock(
                metadata_get=async_mock.CoroutineMock(
                    return_value={
                        "transaction_my_job": (
                            test_module.TransactionJob.TRANSACTION_ENDORSER.name
                        )
                    }
                )
            )
            mock_txn_rec_retrieve.return_value = async_mock.MagicMock(
                serialize=async_mock.MagicMock(return_value={"...": "..."})
            )
            await test_module.refuse_transaction_response(self.request)

            mock_response.assert_called_once_with({"...": "..."})

<<<<<<< HEAD
    async def test_refuse_transaction_response_no_wallet_x(self):
        self.session.context.injector.clear_binding(BaseWallet)
        with async_mock.patch.object(
            self.context.profile,
            "session",
            async_mock.MagicMock(return_value=self.session),
        ) as mock_session:
            with self.assertRaises(test_module.web.HTTPForbidden):
                await test_module.refuse_transaction_response(self.request)

    async def test_refuse_transaction_response_no_endorser_did_info_x(self):
        self.request.match_info = {"tran_id": "dummy"}
        self.session.context.injector.bind_instance(
            BaseWallet,
            async_mock.MagicMock(
                get_public_did=async_mock.CoroutineMock(return_value=None)
            ),
        )
        with async_mock.patch.object(
            self.context.profile,
            "session",
            async_mock.MagicMock(return_value=self.session),
        ) as mock_session:
            with self.assertRaises(test_module.web.HTTPForbidden):
                await test_module.refuse_transaction_response(self.request)

=======
>>>>>>> cb4d07b6
    async def test_refuse_transaction_response_not_found_x(self):
        self.request.match_info = {"tran_id": "dummy"}

        self.session.context.injector.bind_instance(
            BaseWallet,
            async_mock.MagicMock(
                get_public_did=async_mock.CoroutineMock(
                    return_value=DIDInfo(
                        "did",
                        "verkey",
                        {"meta": "data"},
                        method=DIDMethod.SOV,
                        key_type=KeyType.ED25519,
                    )
                )
            ),
        )

        with async_mock.patch.object(
            TransactionRecord, "retrieve_by_id", async_mock.CoroutineMock()
        ) as mock_txn_rec_retrieve, async_mock.patch.object(
            self.context.profile,
            "session",
            async_mock.MagicMock(return_value=self.session),
        ) as mock_session:
            mock_txn_rec_retrieve.side_effect = test_module.StorageNotFoundError()

            with self.assertRaises(test_module.web.HTTPNotFound):
                await test_module.refuse_transaction_response(self.request)

    async def test_refuse_transaction_response_conn_base_model_x(self):
        self.request.match_info = {"tran_id": "dummy"}

        self.session.context.injector.bind_instance(
            BaseWallet,
            async_mock.MagicMock(
                get_public_did=async_mock.CoroutineMock(
                    return_value=DIDInfo(
                        "did",
                        "verkey",
                        {"meta": "data"},
                        method=DIDMethod.SOV,
                        key_type=KeyType.ED25519,
                    )
                )
            ),
        )

        with async_mock.patch.object(
            ConnRecord, "retrieve_by_id", async_mock.CoroutineMock()
        ) as mock_conn_rec_retrieve, async_mock.patch.object(
            TransactionRecord, "retrieve_by_id", async_mock.CoroutineMock()
        ) as mock_txn_rec_retrieve, async_mock.patch.object(
            self.context.profile,
            "session",
            async_mock.MagicMock(return_value=self.session),
        ) as mock_session:
            mock_conn_rec_retrieve.side_effect = test_module.BaseModelError()
            mock_txn_rec_retrieve.return_value = async_mock.MagicMock(
                serialize=async_mock.MagicMock(return_value={"...": "..."})
            )

            with self.assertRaises(test_module.web.HTTPBadRequest):
                await test_module.refuse_transaction_response(self.request)

    async def test_refuse_transaction_response_no_jobs_x(self):
        self.request.match_info = {"tran_id": "dummy"}

        self.session.context.injector.bind_instance(
            BaseWallet,
            async_mock.MagicMock(
                get_public_did=async_mock.CoroutineMock(
                    return_value=DIDInfo(
                        "did",
                        "verkey",
                        {"meta": "data"},
                        method=DIDMethod.SOV,
                        key_type=KeyType.ED25519,
                    )
                )
            ),
        )

        with async_mock.patch.object(
            ConnRecord, "retrieve_by_id", async_mock.CoroutineMock()
        ) as mock_conn_rec_retrieve, async_mock.patch.object(
            TransactionRecord, "retrieve_by_id", async_mock.CoroutineMock()
        ) as mock_txn_rec_retrieve, async_mock.patch.object(
            self.context.profile,
            "session",
            async_mock.MagicMock(return_value=self.session),
        ) as mock_session:
            mock_conn_rec_retrieve.return_value = async_mock.MagicMock(
                metadata_get=async_mock.CoroutineMock(return_value=None)
            )
            mock_txn_rec_retrieve.return_value = async_mock.MagicMock(
                serialize=async_mock.MagicMock(return_value={"...": "..."})
            )

            with self.assertRaises(test_module.web.HTTPForbidden):
                await test_module.refuse_transaction_response(self.request)

    async def test_refuse_transaction_response_wrong_my_job_x(self):
        self.request.match_info = {"tran_id": "dummy"}

        self.session.context.injector.bind_instance(
            BaseWallet,
            async_mock.MagicMock(
                get_public_did=async_mock.CoroutineMock(
                    return_value=DIDInfo(
                        "did",
                        "verkey",
                        {"meta": "data"},
                        method=DIDMethod.SOV,
                        key_type=KeyType.ED25519,
                    )
                )
            ),
        )

        with async_mock.patch.object(
            ConnRecord, "retrieve_by_id", async_mock.CoroutineMock()
        ) as mock_conn_rec_retrieve, async_mock.patch.object(
            TransactionRecord, "retrieve_by_id", async_mock.CoroutineMock()
        ) as mock_txn_rec_retrieve, async_mock.patch.object(
            self.context.profile,
            "session",
            async_mock.MagicMock(return_value=self.session),
        ) as mock_session:
            mock_conn_rec_retrieve.return_value = async_mock.MagicMock(
                metadata_get=async_mock.CoroutineMock(
                    return_value={
                        "transaction_my_job": (
                            test_module.TransactionJob.TRANSACTION_AUTHOR.name
                        )
                    }
                )
            )
            mock_txn_rec_retrieve.return_value = async_mock.MagicMock(
                serialize=async_mock.MagicMock(return_value={"...": "..."})
            )

            with self.assertRaises(test_module.web.HTTPForbidden):
                await test_module.refuse_transaction_response(self.request)

    async def test_refuse_transaction_response_txn_mgr_x(self):
        self.request.match_info = {"tran_id": "dummy"}

<<<<<<< HEAD
        self.session.context.injector.bind_instance(
=======
        self.session_inject[BaseWallet] = async_mock.MagicMock(
>>>>>>> cb4d07b6
            BaseWallet,
            async_mock.MagicMock(
                get_public_did=async_mock.CoroutineMock(
                    return_value=DIDInfo(
                        "did",
                        "verkey",
                        {"meta": "data"},
                        method=DIDMethod.SOV,
                        key_type=KeyType.ED25519,
                    )
                )
            ),
        )

        with async_mock.patch.object(
            ConnRecord, "retrieve_by_id", async_mock.CoroutineMock()
        ) as mock_conn_rec_retrieve, async_mock.patch.object(
            TransactionRecord, "retrieve_by_id", async_mock.CoroutineMock()
        ) as mock_txn_rec_retrieve, async_mock.patch.object(
            test_module, "TransactionManager", async_mock.MagicMock()
        ) as mock_txn_mgr, async_mock.patch.object(
            test_module.web, "json_response"
        ) as mock_response, async_mock.patch.object(
            self.context.profile,
            "session",
            async_mock.MagicMock(return_value=self.session),
        ) as mock_session:
            mock_txn_mgr.return_value = async_mock.MagicMock(
                create_refuse_response=async_mock.CoroutineMock(
                    side_effect=test_module.TransactionManagerError()
                )
            )
            mock_conn_rec_retrieve.return_value = async_mock.MagicMock(
                metadata_get=async_mock.CoroutineMock(
                    return_value={
                        "transaction_my_job": (
                            test_module.TransactionJob.TRANSACTION_ENDORSER.name
                        )
                    }
                )
            )
            mock_txn_rec_retrieve.return_value = async_mock.MagicMock(
                serialize=async_mock.MagicMock(return_value={"...": "..."})
            )

            with self.assertRaises(test_module.web.HTTPBadRequest):
                await test_module.refuse_transaction_response(self.request)

    async def test_cancel_transaction(self):
        self.request.match_info = {"tran_id": "dummy"}

        with async_mock.patch.object(
            ConnRecord, "retrieve_by_id", async_mock.CoroutineMock()
        ) as mock_conn_rec_retrieve, async_mock.patch.object(
            TransactionRecord, "retrieve_by_id", async_mock.CoroutineMock()
        ) as mock_txn_rec_retrieve, async_mock.patch.object(
            test_module, "TransactionManager", async_mock.MagicMock()
        ) as mock_txn_mgr, async_mock.patch.object(
            test_module.web, "json_response"
        ) as mock_response:
            mock_txn_mgr.return_value = async_mock.MagicMock(
                cancel_transaction=async_mock.CoroutineMock(
                    return_value=(
                        async_mock.MagicMock(  # transaction
                            connection_id="dummy",
                            serialize=async_mock.MagicMock(return_value={"...": "..."}),
                        ),
                        async_mock.MagicMock(),  # refused_transaction_response
                    )
                )
            )
            mock_conn_rec_retrieve.return_value = async_mock.MagicMock(
                metadata_get=async_mock.CoroutineMock(
                    return_value={
                        "transaction_my_job": (
                            test_module.TransactionJob.TRANSACTION_AUTHOR.name
                        )
                    }
                )
            )
            mock_txn_rec_retrieve.return_value = async_mock.MagicMock(
                serialize=async_mock.MagicMock(return_value={"...": "..."})
            )
            await test_module.cancel_transaction(self.request)

            mock_response.assert_called_once_with({"...": "..."})

    async def test_cancel_transaction_not_found_x(self):
        self.request.match_info = {"tran_id": "dummy"}

        with async_mock.patch.object(
            TransactionRecord, "retrieve_by_id", async_mock.CoroutineMock()
        ) as mock_txn_rec_retrieve:
            mock_txn_rec_retrieve.side_effect = test_module.StorageNotFoundError()

            with self.assertRaises(test_module.web.HTTPNotFound):
                await test_module.cancel_transaction(self.request)

    async def test_cancel_transaction_conn_rec_base_model_x(self):
        self.request.match_info = {"tran_id": "dummy"}

        with async_mock.patch.object(
            ConnRecord, "retrieve_by_id", async_mock.CoroutineMock()
        ) as mock_conn_rec_retrieve, async_mock.patch.object(
            TransactionRecord, "retrieve_by_id", async_mock.CoroutineMock()
        ) as mock_txn_rec_retrieve:
            mock_conn_rec_retrieve.side_effect = test_module.BaseModelError()
            mock_txn_rec_retrieve.return_value = async_mock.MagicMock(
                serialize=async_mock.MagicMock(return_value={"...": "..."})
            )

            with self.assertRaises(test_module.web.HTTPBadRequest):
                await test_module.cancel_transaction(self.request)

    async def test_cancel_transaction_no_jobs_x(self):
        self.request.match_info = {"tran_id": "dummy"}

        with async_mock.patch.object(
            ConnRecord, "retrieve_by_id", async_mock.CoroutineMock()
        ) as mock_conn_rec_retrieve, async_mock.patch.object(
            TransactionRecord, "retrieve_by_id", async_mock.CoroutineMock()
        ) as mock_txn_rec_retrieve:
            mock_conn_rec_retrieve.return_value = async_mock.MagicMock(
                metadata_get=async_mock.CoroutineMock(return_value=None)
            )
            mock_txn_rec_retrieve.return_value = async_mock.MagicMock(
                serialize=async_mock.MagicMock(return_value={"...": "..."})
            )

            with self.assertRaises(test_module.web.HTTPForbidden):
                await test_module.cancel_transaction(self.request)

    async def test_cancel_transaction_wrong_my_job_x(self):
        self.request.match_info = {"tran_id": "dummy"}

        with async_mock.patch.object(
            ConnRecord, "retrieve_by_id", async_mock.CoroutineMock()
        ) as mock_conn_rec_retrieve, async_mock.patch.object(
            TransactionRecord, "retrieve_by_id", async_mock.CoroutineMock()
        ) as mock_txn_rec_retrieve:
            mock_conn_rec_retrieve.return_value = async_mock.MagicMock(
                metadata_get=async_mock.CoroutineMock(
                    return_value={
                        "transaction_my_job": (
                            test_module.TransactionJob.TRANSACTION_ENDORSER.name
                        )
                    }
                )
            )
            mock_txn_rec_retrieve.return_value = async_mock.MagicMock(
                serialize=async_mock.MagicMock(return_value={"...": "..."})
            )

            with self.assertRaises(test_module.web.HTTPForbidden):
                await test_module.cancel_transaction(self.request)

    async def test_cancel_transaction_txn_mgr_x(self):
        self.request.match_info = {"tran_id": "dummy"}

        with async_mock.patch.object(
            ConnRecord, "retrieve_by_id", async_mock.CoroutineMock()
        ) as mock_conn_rec_retrieve, async_mock.patch.object(
            TransactionRecord, "retrieve_by_id", async_mock.CoroutineMock()
        ) as mock_txn_rec_retrieve, async_mock.patch.object(
            test_module, "TransactionManager", async_mock.MagicMock()
        ) as mock_txn_mgr, async_mock.patch.object(
            test_module.web, "json_response"
        ) as mock_response:
            mock_txn_mgr.return_value = async_mock.MagicMock(
                cancel_transaction=async_mock.CoroutineMock(
                    side_effect=test_module.TransactionManagerError()
                )
            )
            mock_conn_rec_retrieve.return_value = async_mock.MagicMock(
                metadata_get=async_mock.CoroutineMock(
                    return_value={
                        "transaction_my_job": (
                            test_module.TransactionJob.TRANSACTION_AUTHOR.name
                        )
                    }
                )
            )
            mock_txn_rec_retrieve.return_value = async_mock.MagicMock(
                serialize=async_mock.MagicMock(return_value={"...": "..."})
            )

            with self.assertRaises(test_module.web.HTTPBadRequest):
                await test_module.cancel_transaction(self.request)

    async def test_transaction_resend(self):
        self.request.match_info = {"tran_id": "dummy"}

        with async_mock.patch.object(
            ConnRecord, "retrieve_by_id", async_mock.CoroutineMock()
        ) as mock_conn_rec_retrieve, async_mock.patch.object(
            TransactionRecord, "retrieve_by_id", async_mock.CoroutineMock()
        ) as mock_txn_rec_retrieve, async_mock.patch.object(
            test_module, "TransactionManager", async_mock.MagicMock()
        ) as mock_txn_mgr, async_mock.patch.object(
            test_module.web, "json_response"
        ) as mock_response:
            mock_txn_mgr.return_value = async_mock.MagicMock(
                transaction_resend=async_mock.CoroutineMock(
                    return_value=(
                        async_mock.MagicMock(  # transaction
                            connection_id="dummy",
                            serialize=async_mock.MagicMock(return_value={"...": "..."}),
                        ),
                        async_mock.MagicMock(),  # refused_transaction_response
                    )
                )
            )
            mock_conn_rec_retrieve.return_value = async_mock.MagicMock(
                metadata_get=async_mock.CoroutineMock(
                    return_value={
                        "transaction_my_job": (
                            test_module.TransactionJob.TRANSACTION_AUTHOR.name
                        )
                    }
                )
            )
            mock_txn_rec_retrieve.return_value = async_mock.MagicMock(
                serialize=async_mock.MagicMock(return_value={"...": "..."})
            )
            await test_module.transaction_resend(self.request)

        mock_response.assert_called_once_with({"...": "..."})

    async def test_transaction_resend_not_found_x(self):
        self.request.match_info = {"tran_id": "dummy"}

        with async_mock.patch.object(
            TransactionRecord, "retrieve_by_id", async_mock.CoroutineMock()
        ) as mock_txn_rec_retrieve:
            mock_txn_rec_retrieve.side_effect = test_module.StorageNotFoundError()

            with self.assertRaises(test_module.web.HTTPNotFound):
                await test_module.transaction_resend(self.request)

    async def test_transaction_resend_conn_rec_base_model_x(self):
        self.request.match_info = {"tran_id": "dummy"}

        with async_mock.patch.object(
            ConnRecord, "retrieve_by_id", async_mock.CoroutineMock()
        ) as mock_conn_rec_retrieve, async_mock.patch.object(
            TransactionRecord, "retrieve_by_id", async_mock.CoroutineMock()
        ) as mock_txn_rec_retrieve:
            mock_conn_rec_retrieve.side_effect = test_module.BaseModelError()
            mock_txn_rec_retrieve.return_value = async_mock.MagicMock(
                serialize=async_mock.MagicMock(return_value={"...": "..."})
            )

            with self.assertRaises(test_module.web.HTTPBadRequest):
                await test_module.transaction_resend(self.request)

    async def test_transaction_resend_no_jobs_x(self):
        self.request.match_info = {"tran_id": "dummy"}

        with async_mock.patch.object(
            ConnRecord, "retrieve_by_id", async_mock.CoroutineMock()
        ) as mock_conn_rec_retrieve, async_mock.patch.object(
            TransactionRecord, "retrieve_by_id", async_mock.CoroutineMock()
        ) as mock_txn_rec_retrieve:
            mock_conn_rec_retrieve.return_value = async_mock.MagicMock(
                metadata_get=async_mock.CoroutineMock(return_value=None)
            )
            mock_txn_rec_retrieve.return_value = async_mock.MagicMock(
                serialize=async_mock.MagicMock(return_value={"...": "..."})
            )

            with self.assertRaises(test_module.web.HTTPForbidden):
                await test_module.transaction_resend(self.request)

    async def test_transaction_resend_my_wrong_job_x(self):
        self.request.match_info = {"tran_id": "dummy"}

        with async_mock.patch.object(
            ConnRecord, "retrieve_by_id", async_mock.CoroutineMock()
        ) as mock_conn_rec_retrieve, async_mock.patch.object(
            TransactionRecord, "retrieve_by_id", async_mock.CoroutineMock()
        ) as mock_txn_rec_retrieve:
            mock_conn_rec_retrieve.return_value = async_mock.MagicMock(
                metadata_get=async_mock.CoroutineMock(
                    return_value={
                        "transaction_their_job": (
                            test_module.TransactionJob.TRANSACTION_ENDORSER.name
                        ),
                        "transaction_my_job": "a suffusion of yellow",
                    }
                )
            )
            mock_txn_rec_retrieve.return_value = async_mock.MagicMock(
                serialize=async_mock.MagicMock(return_value={"...": "..."})
            )

            with self.assertRaises(test_module.web.HTTPForbidden):
                await test_module.transaction_resend(self.request)

    async def test_transaction_resend_txn_mgr_x(self):
        self.request.match_info = {"tran_id": "dummy"}

        with async_mock.patch.object(
            ConnRecord, "retrieve_by_id", async_mock.CoroutineMock()
        ) as mock_conn_rec_retrieve, async_mock.patch.object(
            TransactionRecord, "retrieve_by_id", async_mock.CoroutineMock()
        ) as mock_txn_rec_retrieve, async_mock.patch.object(
            test_module, "TransactionManager", async_mock.MagicMock()
        ) as mock_txn_mgr, async_mock.patch.object(
            test_module.web, "json_response"
        ) as mock_response:
            mock_txn_mgr.return_value = async_mock.MagicMock(
                transaction_resend=async_mock.CoroutineMock(
                    side_effect=test_module.TransactionManagerError()
                )
            )
            mock_conn_rec_retrieve.return_value = async_mock.MagicMock(
                metadata_get=async_mock.CoroutineMock(
                    return_value={
                        "transaction_my_job": (
                            test_module.TransactionJob.TRANSACTION_AUTHOR.name
                        )
                    }
                )
            )
            mock_txn_rec_retrieve.return_value = async_mock.MagicMock(
                serialize=async_mock.MagicMock(return_value={"...": "..."})
            )

            with self.assertRaises(test_module.web.HTTPBadRequest):
                await test_module.transaction_resend(self.request)

    async def test_set_endorser_role(self):
        self.request.match_info = {"conn_id": "dummy"}

        with async_mock.patch.object(
            ConnRecord, "retrieve_by_id", async_mock.CoroutineMock()
        ) as mock_conn_rec_retrieve, async_mock.patch.object(
            test_module, "TransactionManager", async_mock.MagicMock()
        ) as mock_txn_mgr, async_mock.patch.object(
            test_module.web, "json_response"
        ) as mock_response:
            mock_txn_mgr.return_value = async_mock.MagicMock(
                set_transaction_my_job=async_mock.CoroutineMock()
            )
            mock_conn_rec_retrieve.return_value = async_mock.MagicMock(
                metadata_get=async_mock.CoroutineMock(
                    return_value={
                        "transaction_my_job": (
                            test_module.TransactionJob.TRANSACTION_AUTHOR.name
                        )
                    }
                )
            )
            await test_module.set_endorser_role(self.request)

        mock_response.assert_called_once_with(
            {"transaction_my_job": test_module.TransactionJob.TRANSACTION_AUTHOR.name}
        )

    async def test_set_endorser_role_not_found_x(self):
        self.request.match_info = {"conn_id": "dummy"}

        with async_mock.patch.object(
            ConnRecord, "retrieve_by_id", async_mock.CoroutineMock()
        ) as mock_conn_rec_retrieve:
            mock_conn_rec_retrieve.side_effect = test_module.StorageNotFoundError()

            with self.assertRaises(test_module.web.HTTPNotFound):
                await test_module.set_endorser_role(self.request)

    async def test_set_endorser_role_base_model_x(self):
        self.request.match_info = {"conn_id": "dummy"}

        with async_mock.patch.object(
            ConnRecord, "retrieve_by_id", async_mock.CoroutineMock()
        ) as mock_conn_rec_retrieve:
            mock_conn_rec_retrieve.side_effect = test_module.BaseModelError()

            with self.assertRaises(test_module.web.HTTPBadRequest):
                await test_module.set_endorser_role(self.request)

    async def test_set_endorser_info(self):
        self.request.match_info = {"conn_id": "dummy"}
        self.request.query = {"endorser_did": "did", "endorser_name": "name"}
        with async_mock.patch.object(
            ConnRecord, "retrieve_by_id", async_mock.CoroutineMock()
        ) as mock_conn_rec_retrieve, async_mock.patch.object(
            test_module.web, "json_response"
        ) as mock_response:
            mock_conn_rec_retrieve.return_value = async_mock.MagicMock(
                metadata_get=async_mock.CoroutineMock(
                    return_value={
                        "transaction_my_job": (
                            test_module.TransactionJob.TRANSACTION_AUTHOR.name
                        ),
                        "transaction_their_job": (
                            test_module.TransactionJob.TRANSACTION_ENDORSER.name
                        ),
                    }
                ),
                metadata_set=async_mock.CoroutineMock(),
            )
            await test_module.set_endorser_info(self.request)

            mock_response.assert_called_once_with(
                {
                    "transaction_my_job": "TRANSACTION_AUTHOR",
                    "transaction_their_job": "TRANSACTION_ENDORSER",
                    "endorser_did": "did",
                    "endorser_name": "name",
                }
            )

    async def test_set_endorser_info_no_prior_value(self):
        self.request.match_info = {"conn_id": "dummy"}
        self.request.query = {"endorser_did": "did", "endorser_name": "name"}
        with async_mock.patch.object(
            ConnRecord, "retrieve_by_id", async_mock.CoroutineMock()
        ) as mock_conn_rec_retrieve, async_mock.patch.object(
            test_module.web, "json_response"
        ) as mock_response:
            mock_conn_rec_retrieve.return_value = async_mock.MagicMock(
                metadata_get=async_mock.CoroutineMock(
                    side_effect=[
                        {
                            "transaction_my_job": (
                                test_module.TransactionJob.TRANSACTION_AUTHOR.name
                            ),
                            "transaction_their_job": (
                                test_module.TransactionJob.TRANSACTION_ENDORSER.name
                            ),
                        },
                        None,
                        {
                            "endorser_did": "did",
                            "endorser_name": "name",
                        },
                    ]
                ),
                metadata_set=async_mock.CoroutineMock(),
            )
            await test_module.set_endorser_info(self.request)

            mock_response.assert_called_once_with(
                {
                    "endorser_did": "did",
                    "endorser_name": "name",
                }
            )

    async def test_set_endorser_info_not_found_x(self):
        self.request.match_info = {"conn_id": "dummy"}
        self.request.query = {"endorser_did": "did", "endorser_name": "name"}

        with async_mock.patch.object(
            ConnRecord, "retrieve_by_id", async_mock.CoroutineMock()
        ) as mock_conn_rec_retrieve:
            mock_conn_rec_retrieve.side_effect = test_module.StorageNotFoundError()

            with self.assertRaises(test_module.web.HTTPNotFound):
                await test_module.set_endorser_info(self.request)

    async def test_set_endorser_info_base_model_x(self):
        self.request.match_info = {"conn_id": "dummy"}
        self.request.query = {"endorser_did": "did", "endorser_name": "name"}

        with async_mock.patch.object(
            ConnRecord, "retrieve_by_id", async_mock.CoroutineMock()
        ) as mock_conn_rec_retrieve:
            mock_conn_rec_retrieve.side_effect = test_module.BaseModelError()

            with self.assertRaises(test_module.web.HTTPBadRequest):
                await test_module.set_endorser_info(self.request)

    async def test_set_endorser_info_no_transaction_jobs_x(self):
        self.request.match_info = {"conn_id": "dummy"}
        self.request.query = {"endorser_did": "did", "endorser_name": "name"}

        with async_mock.patch.object(
            ConnRecord, "retrieve_by_id", async_mock.CoroutineMock()
        ) as mock_conn_rec_retrieve:
            mock_conn_rec_retrieve.return_value = async_mock.MagicMock(
                metadata_get=async_mock.CoroutineMock(return_value=None)
            )
            with self.assertRaises(test_module.web.HTTPForbidden):
                await test_module.set_endorser_info(self.request)

    async def test_set_endorser_info_no_transaction_my_job_x(self):
        self.request.match_info = {"conn_id": "dummy"}
        self.request.query = {"endorser_did": "did", "endorser_name": "name"}

        with async_mock.patch.object(
            ConnRecord, "retrieve_by_id", async_mock.CoroutineMock()
        ) as mock_conn_rec_retrieve:
            mock_conn_rec_retrieve.return_value = async_mock.MagicMock(
                metadata_get=async_mock.CoroutineMock(
                    return_value={
                        "transaction_their_job": (
                            test_module.TransactionJob.TRANSACTION_ENDORSER.name
                        ),
                    }
                )
            )
            with self.assertRaises(test_module.web.HTTPForbidden):
                await test_module.set_endorser_info(self.request)

    async def test_set_endorser_info_my_wrong_job_x(self):
        self.request.match_info = {"conn_id": "dummy"}
        self.request.query = {"endorser_did": "did", "endorser_name": "name"}
        with async_mock.patch.object(
            ConnRecord, "retrieve_by_id", async_mock.CoroutineMock()
        ) as mock_conn_rec_retrieve:
            mock_conn_rec_retrieve.return_value = async_mock.MagicMock(
                metadata_get=async_mock.CoroutineMock(
                    return_value={
                        "transaction_their_job": (
                            test_module.TransactionJob.TRANSACTION_ENDORSER.name
                        ),
                        "transaction_my_job": "a suffusion of yellow",
                    }
                )
            )

            with self.assertRaises(test_module.web.HTTPForbidden):
                await test_module.set_endorser_info(self.request)

    async def test_transaction_write_schema_txn(self):
        self.request.match_info = {"tran_id": "dummy"}
        with async_mock.patch.object(
            TransactionRecord, "retrieve_by_id", async_mock.CoroutineMock()
        ) as mock_txn_rec_retrieve, async_mock.patch.object(
            test_module, "TransactionManager", async_mock.MagicMock()
        ) as mock_txn_mgr, async_mock.patch.object(
            test_module.web, "json_response"
        ) as mock_response:

            mock_txn_mgr.return_value.complete_transaction = async_mock.CoroutineMock()

            mock_txn_mgr.return_value.complete_transaction.return_value = (
                async_mock.CoroutineMock(
                    serialize=async_mock.MagicMock(return_value={"...": "..."})
                ),
                async_mock.CoroutineMock(),
            )

            mock_txn_rec_retrieve.return_value = async_mock.MagicMock(
                serialize=async_mock.MagicMock(),
                state=TransactionRecord.STATE_TRANSACTION_ENDORSED,
                messages_attach=[
                    {"data": {"json": json.dumps({"message": "attached"})}}
                ],
            )
            await test_module.transaction_write(self.request)
            mock_response.assert_called_once_with({"...": "..."})

    async def test_transaction_write_not_found_x(self):
        self.request.match_info = {"tran_id": "dummy"}

        with async_mock.patch.object(
            TransactionRecord, "retrieve_by_id", async_mock.CoroutineMock()
        ) as mock_txn_rec_retrieve:
            mock_txn_rec_retrieve.side_effect = test_module.StorageNotFoundError()

            with self.assertRaises(test_module.web.HTTPNotFound):
                await test_module.transaction_write(self.request)

    async def test_transaction_write_base_model_x(self):
        self.request.match_info = {"tran_id": "dummy"}

        with async_mock.patch.object(
            TransactionRecord, "retrieve_by_id", async_mock.CoroutineMock()
        ) as mock_txn_rec_retrieve:
            mock_txn_rec_retrieve.side_effect = test_module.BaseModelError()

            with self.assertRaises(test_module.web.HTTPBadRequest):
                await test_module.transaction_write(self.request)

    async def test_transaction_write_wrong_state_x(self):
        self.request.match_info = {"tran_id": "dummy"}
        with async_mock.patch.object(
            TransactionRecord, "retrieve_by_id", async_mock.CoroutineMock()
        ) as mock_txn_rec_retrieve:

            mock_txn_rec_retrieve.return_value = async_mock.MagicMock(
                serialize=async_mock.MagicMock(return_value={"...": "..."}),
                state=TransactionRecord.STATE_TRANSACTION_CREATED,
                messages_attach=[
                    {"data": {"json": json.dumps({"message": "attached"})}}
                ],
            )

            with self.assertRaises(test_module.web.HTTPForbidden):
                await test_module.transaction_write(self.request)

    async def test_transaction_write_schema_txn_complete_x(self):
        self.request.match_info = {"tran_id": "dummy"}
        with async_mock.patch.object(
            TransactionRecord, "retrieve_by_id", async_mock.CoroutineMock()
        ) as mock_txn_rec_retrieve, async_mock.patch.object(
            test_module, "TransactionManager", async_mock.MagicMock()
        ) as mock_txn_mgr:
            mock_txn_mgr.return_value = async_mock.MagicMock(
                complete_transaction=async_mock.CoroutineMock(
                    side_effect=test_module.StorageError()
                )
            )

            mock_txn_rec_retrieve.return_value = async_mock.MagicMock(
                serialize=async_mock.MagicMock(return_value={"...": "..."}),
                state=TransactionRecord.STATE_TRANSACTION_ENDORSED,
                messages_attach=[
                    {"data": {"json": json.dumps({"message": "attached"})}}
                ],
            )

            with self.assertRaises(test_module.web.HTTPBadRequest):
                await test_module.transaction_write(self.request)

    async def test_register(self):
        mock_app = async_mock.MagicMock()
        mock_app.add_routes = async_mock.MagicMock()

        await test_module.register(mock_app)
        mock_app.add_routes.assert_called_once()

    async def test_post_process_routes(self):
        mock_app = async_mock.MagicMock(_state={"swagger_dict": {"paths": {}}})
        test_module.post_process_routes(mock_app)

        assert "tags" in mock_app._state["swagger_dict"]<|MERGE_RESOLUTION|>--- conflicted
+++ resolved
@@ -871,35 +871,6 @@
 
             mock_response.assert_called_once_with({"...": "..."})
 
-<<<<<<< HEAD
-    async def test_refuse_transaction_response_no_wallet_x(self):
-        self.session.context.injector.clear_binding(BaseWallet)
-        with async_mock.patch.object(
-            self.context.profile,
-            "session",
-            async_mock.MagicMock(return_value=self.session),
-        ) as mock_session:
-            with self.assertRaises(test_module.web.HTTPForbidden):
-                await test_module.refuse_transaction_response(self.request)
-
-    async def test_refuse_transaction_response_no_endorser_did_info_x(self):
-        self.request.match_info = {"tran_id": "dummy"}
-        self.session.context.injector.bind_instance(
-            BaseWallet,
-            async_mock.MagicMock(
-                get_public_did=async_mock.CoroutineMock(return_value=None)
-            ),
-        )
-        with async_mock.patch.object(
-            self.context.profile,
-            "session",
-            async_mock.MagicMock(return_value=self.session),
-        ) as mock_session:
-            with self.assertRaises(test_module.web.HTTPForbidden):
-                await test_module.refuse_transaction_response(self.request)
-
-=======
->>>>>>> cb4d07b6
     async def test_refuse_transaction_response_not_found_x(self):
         self.request.match_info = {"tran_id": "dummy"}
 
@@ -1048,11 +1019,7 @@
     async def test_refuse_transaction_response_txn_mgr_x(self):
         self.request.match_info = {"tran_id": "dummy"}
 
-<<<<<<< HEAD
         self.session.context.injector.bind_instance(
-=======
-        self.session_inject[BaseWallet] = async_mock.MagicMock(
->>>>>>> cb4d07b6
             BaseWallet,
             async_mock.MagicMock(
                 get_public_did=async_mock.CoroutineMock(
