"""Classes to manage connections."""

import logging
import asyncio
import json

from typing import Mapping, Sequence, Optional

from ....connections.models.conn_record import ConnRecord
from ....core.error import BaseError
from ....core.profile import ProfileSession
from ....multitenant.manager import MultitenantManager
from ....storage.error import StorageNotFoundError
from ....wallet.base import BaseWallet
from ....wallet.util import naked_to_did_key, b64_to_bytes, did_key_to_naked

from ...didexchange.v1_0.message_types import ARIES_PROTOCOL as DIDX_PROTO
from ...connections.v1_0.message_types import ARIES_PROTOCOL as CONN_PROTO
from ...didexchange.v1_0.manager import DIDXManager
from ...didcomm_prefix import DIDCommPrefix
from ...issue_credential.v1_0.models.credential_exchange import V10CredentialExchange
from ...issue_credential.v2_0.models.cred_ex_record import V20CredExRecord
from ...issue_credential.v2_0.messages.cred_offer import V20CredOffer
from ...present_proof.v1_0.message_types import PRESENTATION_REQUEST
from ...present_proof.v1_0.models.presentation_exchange import V10PresentationExchange

from .messages.invitation import InvitationMessage
from .messages.reuse import HandshakeReuse
from .messages.reuse_accept import HandshakeReuseAccept
from .messages.problem_report import ProblemReportReason, ProblemReport
from ....connections.base_manager import BaseConnectionManager
from ....transport.inbound.receipt import MessageReceipt

from .messages.service import Service as ServiceMessage
from .models.invitation import InvitationRecord

from ...connections.v1_0.manager import ConnectionManager
from ...present_proof.v1_0.manager import PresentationManager

from ...connections.v1_0.messages.connection_invitation import ConnectionInvitation
from ....ledger.base import BaseLedger
from ....messaging.responder import BaseResponder
from ...present_proof.v1_0.messages.presentation_proposal import PresentationProposal
from ...present_proof.v1_0.util.indy import indy_proof_req_preview2indy_requested_creds
from ....indy.holder import IndyHolder
from ....messaging.decorators.attach_decorator import AttachDecorator


class OutOfBandManagerError(BaseError):
    """Out of band error."""


class OutOfBandManagerNotImplementedError(BaseError):
    """Out of band error for unimplemented functionality."""


class OutOfBandManager(BaseConnectionManager):
    """Class for managing out of band messages."""

    def __init__(self, session: ProfileSession):
        """
        Initialize a OutOfBandManager.

        Args:
            session: The profile session for this out of band manager
        """
        self._session = session
        self._logger = logging.getLogger(__name__)
        super().__init__(self._session)

    @property
    def session(self) -> ProfileSession:
        """
        Accessor for the current profile session.

        Returns:
            The profile session for this connection manager

        """
        return self._session

    async def create_invitation(
        self,
        my_label: str = None,
        my_endpoint: str = None,
        auto_accept: bool = None,
        public: bool = False,
        include_handshake: bool = False,
        use_connections: bool = False,
        multi_use: bool = False,
        alias: str = None,
        attachments: Sequence[Mapping] = None,
        metadata: dict = None,
    ) -> InvitationRecord:
        """
        Generate new connection invitation.

        This interaction represents an out-of-band communication channel. In the future
        and in practice, these sort of invitations will be received over any number of
        channels such as SMS, Email, QR Code, NFC, etc.

        Args:
            my_label: label for this connection
            my_endpoint: endpoint where other party can reach me
            auto_accept: auto-accept a corresponding connection request
                (None to use config)
            public: set to create an invitation from the public DID
            multi_use: set to True to create an invitation for multiple-use connection
            alias: optional alias to apply to connection for later use
            include_handshake: whether to include handshake protocols
            attachments: list of dicts in form of {"id": ..., "type": ...}

        Returns:
            Invitation record

        """
        if not (include_handshake or attachments):
            raise OutOfBandManagerError(
                "Invitation must include handshake protocols, "
                "request attachments, or both"
            )

        wallet = self._session.inject(BaseWallet)

        # Multitenancy setup
        multitenant_mgr = self._session.inject(MultitenantManager, required=False)
        wallet_id = self._session.settings.get("wallet.id")
        public_did = None

        accept = bool(
            auto_accept
            or (
                auto_accept is None
                and self._session.settings.get(
                    "debug.auto_accept_requests_public"
                    if public
                    else "debug.auto_accept_requests_peer"
                )
            )
        )
        if public and (attachments or multi_use):
            raise OutOfBandManagerError(
                "Cannot create public invitation with "
                "attachments, multi_use, or auto_accept"
            )
        if public and accept != self._session.settings.get(
            "debug.auto_accept_requests_public",
            False,
        ):
            raise OutOfBandManagerError(
                "Cannot override auto-acceptance configuration for "
                "requests to invitations on public DIDs"
            )

        message_attachments = []
        for atch in attachments or []:
            a_type = atch.get("type")
            a_id = atch.get("id")

            if a_type == "credential-offer":
                try:
                    cred_ex_rec = await V10CredentialExchange.retrieve_by_id(
                        self._session,
                        a_id,
                    )
                    message_attachments.append(
                        InvitationMessage.wrap_message(
                            cred_ex_rec.credential_offer_dict
                        )
                    )
                except StorageNotFoundError:
                    cred_ex_rec = await V20CredExRecord.retrieve_by_id(
                        self._session,
                        a_id,
                    )
                    message_attachments.append(
                        InvitationMessage.wrap_message(
                            V20CredOffer.deserialize(
                                cred_ex_rec.cred_offer
                            ).offer()  # default to indy format: will change for DIF
                        )
                    )
            elif a_type == "present-proof":
                pres_ex_rec = await V10PresentationExchange.retrieve_by_id(
                    self._session,
                    a_id,
                )
                message_attachments.append(
                    InvitationMessage.wrap_message(
                        pres_ex_rec.presentation_request_dict
                    )
                )
            else:
                raise OutOfBandManagerError(f"Unknown attachment type: {a_type}")
        if include_handshake and not use_connections:
            handshake_protocol = [DIDCommPrefix.qualify_current(DIDX_PROTO)]
        elif include_handshake and use_connections:
            handshake_protocol = [DIDCommPrefix.qualify_current(CONN_PROTO)]
        else:
            handshake_protocol = None
        if public:
            if not self._session.settings.get("public_invites"):
                raise OutOfBandManagerError("Public invitations are not enabled")

            public_did = await wallet.get_public_did()
            if not public_did:
                raise OutOfBandManagerError(
                    "Cannot create public invitation with no public DID"
                )

            if metadata:
                raise OutOfBandManagerError(
                    "Cannot store metadata on public invitations"
                )
            invi_msg = InvitationMessage(
                label=my_label or self._session.settings.get("default_label"),
                handshake_protocols=handshake_protocol,
                request_attach=message_attachments,
                service=[f"did:sov:{public_did.did}"],
            )
            # Add mapping for multitenant relay.
            if multitenant_mgr and wallet_id:
                await multitenant_mgr.add_key(
                    wallet_id, public_did.verkey, skip_if_exists=True
                )

        else:
            invitation_mode = (
                ConnRecord.INVITATION_MODE_MULTI
                if multi_use
                else ConnRecord.INVITATION_MODE_ONCE
            )

            if not my_endpoint:
                my_endpoint = self._session.settings.get("default_endpoint")

            # Create and store new invitation key
            connection_key = await wallet.create_signing_key()

            # Add mapping for multitenant relay
            if multitenant_mgr and wallet_id:
                await multitenant_mgr.add_key(wallet_id, connection_key.verkey)

            # Create connection invitation message
            # Note: Need to split this into two stages to support inbound routing
            # of invitations
            # Would want to reuse create_did_document and convert the result
            invi_msg = InvitationMessage(
                label=my_label or self._session.settings.get("default_label"),
                handshake_protocols=handshake_protocol,
                request_attach=message_attachments,
                service=[
                    ServiceMessage(
                        _id="#inline",
                        _type="did-communication",
                        recipient_keys=[naked_to_did_key(connection_key.verkey)],
                        service_endpoint=my_endpoint,
                    )
                ],
            )

            # Create connection record
            conn_rec = ConnRecord(
                invitation_key=connection_key.verkey,
                invitation_msg_id=invi_msg._id,
                their_role=ConnRecord.Role.REQUESTER.rfc23,
                state=ConnRecord.State.INVITATION.rfc23,
                accept=ConnRecord.ACCEPT_AUTO if accept else ConnRecord.ACCEPT_MANUAL,
                invitation_mode=invitation_mode,
                alias=alias,
            )

            await conn_rec.save(self._session, reason="Created new invitation")
            await conn_rec.attach_invitation(self._session, invi_msg)

            if metadata:
                for key, value in metadata.items():
                    await conn_rec.metadata_set(self._session, key, value)

        # Create invitation record
        invi_rec = InvitationRecord(
            state=InvitationRecord.STATE_INITIAL,
            invi_msg_id=invi_msg._id,
            invitation=invi_msg.serialize(),
        )
        return invi_rec

    async def receive_invitation(
        self,
        invi_msg: InvitationMessage,
        use_existing_connection: bool = True,
        auto_accept: bool = None,
        alias: str = None,
    ) -> dict:
        """Receive an out of band invitation message."""

        ledger: BaseLedger = self._session.inject(BaseLedger)

        # There must be exactly 1 service entry
        if len(invi_msg.service_blocks) + len(invi_msg.service_dids) != 1:
            raise OutOfBandManagerError("service array must have exactly one element")

        if len(invi_msg.request_attach) < 1 and len(invi_msg.handshake_protocols) < 1:
            raise OutOfBandManagerError(
                "Either handshake_protocols or request_attach \
                or both needs to be specified"
            )
        # Get the single service item
        if len(invi_msg.service_blocks) >= 1:
            service = invi_msg.service_blocks[0]
            public_did = None
        else:
            # If it's in the did format, we need to convert to a full service block
            # An existing connection can only be reused based on a public DID
            # in an out-of-band message.
            # https://github.com/hyperledger/aries-rfcs/tree/master/features/0434-outofband
            service_did = invi_msg.service_dids[0]
            async with ledger:
                verkey = await ledger.get_key_for_did(service_did)
                did_key = naked_to_did_key(verkey)
                endpoint = await ledger.get_endpoint_for_did(service_did)
            if "did:" in service_did and len(service_did.split(":")) == 3:
                public_did = service_did.split(":")[2]
            else:
                public_did = service_did
            service = ServiceMessage.deserialize(
                {
                    "id": "#inline",
                    "type": "did-communication",
                    "recipientKeys": [did_key],
                    "routingKeys": [],
                    "serviceEndpoint": endpoint,
                }
            )

        unq_handshake_protos = list(
            dict.fromkeys(
                [
                    DIDCommPrefix.unqualify(proto)
                    for proto in invi_msg.handshake_protocols
                ]
            )
        )
        # Reuse Connection
        # Only if started by an invitee with Public DID
        conn_rec = None
        if public_did is not None:
            # Inviter has a public DID
            # Looking for an existing connection
            tag_filter = {}
            post_filter = {}
            # post_filter["state"] = ConnRecord.State.COMPLETED.rfc160
            post_filter["their_public_did"] = public_did
            conn_rec = await self.find_existing_connection(
                tag_filter=tag_filter, post_filter=post_filter
            )
        if conn_rec is not None:
            num_included_protocols = len(unq_handshake_protos)
            num_included_req_attachments = len(invi_msg.request_attach)
            # Handshake_Protocol included Request_Attachment
            # not included Use_Existing_Connection Yes
            if (
                num_included_protocols >= 1
                and num_included_req_attachments == 0
                and use_existing_connection
            ):
                await self.create_handshake_reuse_message(
                    invi_msg=invi_msg,
                    conn_record=conn_rec,
                )
                try:
                    await asyncio.wait_for(
                        self.check_reuse_msg_state(
                            conn_rec=conn_rec,
                        ),
                        15,
                    )
                    await conn_rec.metadata_delete(
                        session=self._session, key="reuse_msg_id"
                    )
                    if (
                        await conn_rec.metadata_get(self._session, "reuse_msg_state")
                        == "not_accepted"
                    ):
                        conn_rec = None
                    else:
                        await conn_rec.metadata_delete(
                            session=self._session, key="reuse_msg_state"
                        )
                except asyncio.TimeoutError:
                    # If no reuse_accepted or problem_report message was recieved within
                    # the 15s timeout then a new connection to be created
                    await conn_rec.metadata_delete(
                        session=self._session, key="reuse_msg_id"
                    )
                    await conn_rec.metadata_delete(
                        session=self._session, key="reuse_msg_state"
                    )
                    conn_rec.state = ConnRecord.State.ABANDONED.rfc160
                    await conn_rec.save(self._session, reason="Sent connection request")
                    conn_rec = None
            # Inverse of the following cases
            # Handshake_Protocol not included
            # Request_Attachment included
            # Use_Existing_Connection Yes
            # Handshake_Protocol included
            # Request_Attachment included
            # Use_Existing_Connection Yes
            elif not (
                (
                    num_included_protocols == 0
                    and num_included_req_attachments >= 1
                    and use_existing_connection
                )
                or (
                    num_included_protocols >= 1
                    and num_included_req_attachments >= 1
                    and use_existing_connection
                )
            ):
                conn_rec = None
        if conn_rec is None:
            if len(unq_handshake_protos) == 0:
                raise OutOfBandManagerError(
                    "No existing connection exists and \
                        handshake_protocol is missing"
                )
            # Create a new connection
            for proto in unq_handshake_protos:
                if proto == DIDX_PROTO:
                    didx_mgr = DIDXManager(self._session)
                    conn_rec = await didx_mgr.receive_invitation(
                        invitation=invi_msg,
                        their_public_did=public_did,
                        auto_accept=True,
                    )
                elif proto == CONN_PROTO:
                    service.recipient_keys = [
                        did_key_to_naked(key) for key in service.recipient_keys or []
                    ]
                    service.routing_keys = [
                        did_key_to_naked(key) for key in service.routing_keys
                    ] or []
                    connection_invitation = ConnectionInvitation.deserialize(
                        {
                            "@id": invi_msg._id,
                            "@type": DIDCommPrefix.qualify_current(CONN_PROTO),
                            "label": invi_msg.label,
                            "recipientKeys": service.recipient_keys,
                            "serviceEndpoint": service.service_endpoint,
                            "routingKeys": service.routing_keys,
                        }
                    )
                    conn_mgr = ConnectionManager(self._session)
                    conn_rec = await conn_mgr.receive_invitation(
                        invitation=connection_invitation,
                        their_public_did=public_did,
                        auto_accept=True,
                    )
                if conn_rec is not None:
                    break

        # Request Attach
        if len(invi_msg.request_attach) >= 1 and conn_rec is not None:
            req_attach = invi_msg.request_attach[0]
            if isinstance(req_attach, AttachDecorator):
                if req_attach.data is not None:
                    req_attach_type = req_attach.data.json["@type"]
                    if DIDCommPrefix.unqualify(req_attach_type) == PRESENTATION_REQUEST:
                        proof_present_mgr = PresentationManager(self._session)
                        indy_proof_request = json.loads(
                            b64_to_bytes(
                                req_attach.data.json["request_presentations~attach"][0][
                                    "data"
                                ]["base64"]
                            )
                        )
                        present_request_msg = req_attach.data.json
                        service_deco = {}
                        oob_invi_service = service.serialize()
                        service_deco["recipientKeys"] = oob_invi_service.get(
                            "recipientKeys"
                        )
                        service_deco["routingKeys"] = oob_invi_service.get(
                            "routingKeys"
                        )
                        service_deco["serviceEndpoint"] = oob_invi_service.get(
                            "serviceEndpoint"
                        )
                        present_request_msg["~service"] = service_deco
                        presentation_ex_record = V10PresentationExchange(
                            connection_id=conn_rec.connection_id,
                            thread_id=present_request_msg["@id"],
                            initiator=V10PresentationExchange.INITIATOR_EXTERNAL,
                            role=V10PresentationExchange.ROLE_PROVER,
                            presentation_request=indy_proof_request,
                            presentation_request_dict=present_request_msg,
                            auto_present=self._session.context.settings.get(
                                "debug.auto_respond_presentation_request"
                            ),
                            trace=(invi_msg._trace is not None),
                        )

                        presentation_ex_record.presentation_request = indy_proof_request
                        presentation_ex_record = (
                            await proof_present_mgr.receive_request(
                                presentation_ex_record
                            )
                        )

                        if presentation_ex_record.auto_present:
                            presentation_preview = None
                            if presentation_ex_record.presentation_proposal_dict:
                                exchange_pres_proposal = PresentationProposal.deserialize(
                                    presentation_ex_record.presentation_proposal_dict
                                )
                                presentation_preview = (
                                    exchange_pres_proposal.presentation_proposal
                                )

                            try:
                                req_creds = (
                                    await indy_proof_req_preview2indy_requested_creds(
                                        indy_proof_request,
                                        presentation_preview,
                                        holder=self._session.inject(IndyHolder),
                                    )
                                )
                            except ValueError as err:
                                self._logger.warning(f"{err}")
                                return

                            (
                                presentation_ex_record,
                                presentation_message,
                            ) = await proof_present_mgr.create_presentation(
                                presentation_exchange_record=presentation_ex_record,
                                requested_credentials=req_creds,
                                comment=(
                                    "auto-presented for proof request nonce={}".format(
                                        indy_proof_request["nonce"]
                                    )
                                ),
                            )
                        responder = self._session.inject(BaseResponder, required=False)
                        connection_targets = await self.fetch_connection_targets(
                            connection=conn_rec
                        )
                        if responder:
                            await responder.send(
                                message=presentation_message,
                                target_list=connection_targets,
                            )
                        if presentation_message is None:
                            raise OutOfBandManagerError(
                                "No presentation for proof request nonce={}".format(
                                    indy_proof_request["nonce"]
                                )
                            )
                        else:
                            return presentation_message.serialize()
                    else:
                        raise OutOfBandManagerError(
                            "Unsupported request~attach type, \
                                only request-presentation is supported"
                        )
            else:
                raise OutOfBandManagerError("request~attach is not properly formatted")
        else:
            return conn_rec.serialize()

    async def find_existing_connection(
        self,
        tag_filter: dict,
        post_filter: dict,
    ) -> Optional[ConnRecord]:
        """
        Find existing ConnRecord.

        Args:
            tag_filter: The filter dictionary to apply
            post_filter: Additional value filters to apply matching positively,
                with sequence values specifying alternatives to match (hit any)

        Returns:
            ConnRecord or None

        """
        conn_records = await ConnRecord.query(
            self._session,
            tag_filter=tag_filter,
            post_filter_positive=post_filter,
            alt=True,
        )
        if len(conn_records) == 0:
            return None
        else:
            for conn_rec in conn_records:
                if conn_rec.state == "active":
                    return conn_rec
            return None

    async def check_reuse_msg_state(
        self,
        conn_rec: ConnRecord,
    ):
        """
        Check reuse message state from the ConnRecord Metadata.

        Args:
            conn_rec: The required ConnRecord with updated metadata

        Returns:

<<<<<<< HEAD
            didx_mgr = DIDXManager(self._session)
            conn_rec = await didx_mgr.receive_invitation(
                invi_msg,
                auto_accept=auto_accept,
                alias=alias,
=======
        """
        recieved = False
        while not recieved:
            if (
                not await conn_rec.metadata_get(self._session, "reuse_msg_state")
                == "initial"
            ):
                recieved = True
        return

    async def create_handshake_reuse_message(
        self,
        invi_msg: InvitationMessage,
        conn_record: ConnRecord,
    ) -> None:
        """
        Create and Send a Handshake Reuse message under RFC 0434.

        Args:
            invi_msg: OOB Invitation Message
            service: Service block extracted from the OOB invitation

        Returns:

        Raises:
            OutOfBandManagerError: If there is an issue creating or
            sending the OOB invitation

        """
        try:
            # ID of Out-of-Band invitation to use as a pthid
            pthid = invi_msg._id
            reuse_msg = HandshakeReuse()
            thid = reuse_msg._id
            reuse_msg.assign_thread_id(thid=thid, pthid=pthid)
            connection_targets = await self.fetch_connection_targets(
                connection=conn_record
            )
            responder = self._session.inject(BaseResponder, required=False)
            if responder:
                await responder.send(
                    message=reuse_msg,
                    target_list=connection_targets,
                )
                await conn_record.metadata_set(
                    session=self._session, key="reuse_msg_id", value=reuse_msg._id
                )
                await conn_record.metadata_set(
                    session=self._session, key="reuse_msg_state", value="initial"
                )
        except Exception as err:
            raise OutOfBandManagerError(
                f"Error on creating and sending a handshake reuse message: {err}"
>>>>>>> f02b67bf
            )

    async def receive_reuse_message(
        self,
        reuse_msg: HandshakeReuse,
        reciept: MessageReceipt,
    ):
        """
        Recieve and process a HandshakeReuse message under RFC 0434.

        Process a `HandshakeReuse` message by looking up
        the connection records using the MessageReciept sender DID.

        Args:
            reuse_msg: The `HandshakeReuse` to process
            receipt: The message receipt

        Returns:

        Raises:
            OutOfBandManagerError: If the existing connection is not active
            or the connection does not exists

        """
        try:
            invi_msg_id = reuse_msg._thread.pthid
            reuse_msg_id = reuse_msg._thread.thid
            tag_filter = {}
            post_filter = {}
            # post_filter["state"] = "active"
            tag_filter["their_did"] = reciept.sender_did
            conn_record = await self.find_existing_connection(
                tag_filter=tag_filter, post_filter=post_filter
            )
            responder = self._session.inject(BaseResponder, required=False)
            if conn_record is not None:
                reuse_accept_msg = HandshakeReuseAccept()
                reuse_accept_msg.assign_thread_id(thid=reuse_msg_id, pthid=invi_msg_id)
                connection_targets = await self.fetch_connection_targets(
                    connection=conn_record
                )
                if responder:
                    await responder.send(
                        message=reuse_accept_msg,
                        target_list=connection_targets,
                    )
                # Find corresponding OOB Invitation Record
                try:
                    invi_rec = await InvitationRecord.retrieve_by_tag_filter(
                        self._session,
                        tag_filter={"invi_msg_id": invi_msg_id},
                    )
                except StorageNotFoundError:
                    raise OutOfBandManagerError(
                        f"No record of invitation {invi_msg_id} "
                    )
                # If Invitation is single-use, then delete the ConnRecord
                # created as the existing connection will be used.
                if not invi_rec.multi_use:
                    invi_id_post_filter = {}
                    invi_id_post_filter["invitation_msg_id"] = invi_msg_id
                    conn_rec_to_delete = await self.find_existing_connection(
                        tag_filter={},
                        post_filter=invi_id_post_filter,
                    )
                    if conn_rec_to_delete is not None:
                        if (
                            conn_record.connection_id
                            != conn_rec_to_delete.connection_id
                        ):
                            await conn_rec_to_delete.delete_record(
                                session=self._session
                            )
            else:
                try:
                    conn_records = await ConnRecord.query(
                        self._session,
                        tag_filter={"their_did": reciept.sender_did},
                        post_filter_positive={},
                    )
                    if len(conn_records) >= 1:
                        all_conn_rec_by_sender = conn_records[0]
                    else:
                        all_conn_rec_by_sender = None
                except StorageNotFoundError:
                    all_conn_rec_by_sender = None
                targets = None
                if all_conn_rec_by_sender is not None:
                    targets = await self.fetch_connection_targets(
                        connection=conn_record
                    )
                    problem_report = ProblemReport(
                        problem_code=(
                            ProblemReportReason.EXISTING_CONNECTION_NOT_ACTIVE.value
                        ),
                        explain=(
                            f"No active connection found for Invitee {reciept.sender_did}"
                        ),
                    )
                    problem_report.assign_thread_id(
                        thid=reuse_msg_id, pthid=invi_msg_id
                    )
                    await responder.send_reply(
                        problem_report,
                        target_list=targets,
                    )
                else:
                    raise OutOfBandManagerError(
                        (f"No existing ConnRecord found, {reciept.sender_did}"),
                    )
        except StorageNotFoundError:
            raise OutOfBandManagerError(
                (f"No existing ConnRecord found for OOB Invitee, {reciept.sender_did}"),
            )

    async def receive_reuse_accepted_message(
        self,
        reuse_accepted_msg: HandshakeReuseAccept,
        reciept: MessageReceipt,
        conn_record: ConnRecord,
    ):
        """
        Recieve and process a HandshakeReuseAccept message under RFC 0434.

        Process a `HandshakeReuseAccept` message by updating the ConnRecord metadata
        state to `accepted`.

        Args:
            reuse_accepted_msg: The `HandshakeReuseAccept` to process
            receipt: The message receipt

        Returns:

        Raises:
            OutOfBandManagerError: if there is an error in processing the
            HandshakeReuseAccept message

        """
        try:
            invi_msg_id = reuse_accepted_msg._thread.pthid
            thread_reuse_msg_id = reuse_accepted_msg._thread.thid
            conn_reuse_msg_id = await conn_record.metadata_get(
                session=self._session, key="reuse_msg_id"
            )
            assert thread_reuse_msg_id == conn_reuse_msg_id
            await conn_record.metadata_set(
                session=self._session, key="reuse_msg_state", value="accepted"
            )
        except StorageNotFoundError as e:
            raise OutOfBandManagerError(
                (
                    f"Error processing reuse accepted message \
                        for OOB invitation {invi_msg_id}, {e}"
                )
            )

    async def receive_problem_report(
        self,
        problem_report: ProblemReport,
        reciept: MessageReceipt,
        conn_record: ConnRecord,
    ):
        """
        Recieve and process a ProblemReport message from the inviter to invitee.

        Process a `ProblemReport` message by updating  the ConnRecord metadata
        state to `not_accepted`.

        Args:
            problem_report: The `ProblemReport` to process
            receipt: The message receipt

        Returns:

        Raises:
            OutOfBandManagerError: if there is an error in processing the
            HandshakeReuseAccept message

        """
        try:
            invi_msg_id = problem_report._thread.pthid
            thread_reuse_msg_id = problem_report._thread.thid
            conn_reuse_msg_id = await conn_record.metadata_get(
                session=self._session, key="reuse_msg_id"
            )
            assert thread_reuse_msg_id == conn_reuse_msg_id
            await conn_record.metadata_set(
                session=self._session, key="reuse_msg_state", value="not_accepted"
            )
        except StorageNotFoundError:
            raise OutOfBandManagerError(
                (
                    f"Error processing problem report message \
                        for OOB invitation {invi_msg_id}"
                )
            )<|MERGE_RESOLUTION|>--- conflicted
+++ resolved
@@ -105,6 +105,7 @@
             auto_accept: auto-accept a corresponding connection request
                 (None to use config)
             public: set to create an invitation from the public DID
+            use_connections: use (old) RFC 160 connections protocol, not RFC 23
             multi_use: set to True to create an invitation for multiple-use connection
             alias: optional alias to apply to connection for later use
             include_handshake: whether to include handshake protocols
@@ -138,10 +139,9 @@
                 )
             )
         )
-        if public and (attachments or multi_use):
+        if public and multi_use:
             raise OutOfBandManagerError(
-                "Cannot create public invitation with "
-                "attachments, multi_use, or auto_accept"
+                "Cannot create public invitation with multi_use"
             )
         if public and accept != self._session.settings.get(
             "debug.auto_accept_requests_public",
@@ -302,8 +302,7 @@
 
         if len(invi_msg.request_attach) < 1 and len(invi_msg.handshake_protocols) < 1:
             raise OutOfBandManagerError(
-                "Either handshake_protocols or request_attach \
-                or both needs to be specified"
+                "Invitation must specify handshake_protocols, request_attach, or both"
             )
         # Get the single service item
         if len(invi_msg.service_blocks) >= 1:
@@ -319,10 +318,7 @@
                 verkey = await ledger.get_key_for_did(service_did)
                 did_key = naked_to_did_key(verkey)
                 endpoint = await ledger.get_endpoint_for_did(service_did)
-            if "did:" in service_did and len(service_did.split(":")) == 3:
-                public_did = service_did.split(":")[2]
-            else:
-                public_did = service_did
+            public_did = service_did.split(":")[-1]
             service = ServiceMessage.deserialize(
                 {
                     "id": "#inline",
@@ -592,7 +588,7 @@
             post_filter_positive=post_filter,
             alt=True,
         )
-        if len(conn_records) == 0:
+        if not conn_records:
             return None
         else:
             for conn_rec in conn_records:
@@ -612,13 +608,6 @@
 
         Returns:
 
-<<<<<<< HEAD
-            didx_mgr = DIDXManager(self._session)
-            conn_rec = await didx_mgr.receive_invitation(
-                invi_msg,
-                auto_accept=auto_accept,
-                alias=alias,
-=======
         """
         recieved = False
         while not recieved:
@@ -672,19 +661,18 @@
         except Exception as err:
             raise OutOfBandManagerError(
                 f"Error on creating and sending a handshake reuse message: {err}"
->>>>>>> f02b67bf
             )
 
     async def receive_reuse_message(
         self,
         reuse_msg: HandshakeReuse,
-        reciept: MessageReceipt,
+        receipt: MessageReceipt,
     ):
         """
         Recieve and process a HandshakeReuse message under RFC 0434.
 
         Process a `HandshakeReuse` message by looking up
-        the connection records using the MessageReciept sender DID.
+        the connection records using the MessageReceipt sender DID.
 
         Args:
             reuse_msg: The `HandshakeReuse` to process
@@ -703,7 +691,7 @@
             tag_filter = {}
             post_filter = {}
             # post_filter["state"] = "active"
-            tag_filter["their_did"] = reciept.sender_did
+            tag_filter["their_did"] = receipt.sender_did
             conn_record = await self.find_existing_connection(
                 tag_filter=tag_filter, post_filter=post_filter
             )
@@ -719,38 +707,23 @@
                         message=reuse_accept_msg,
                         target_list=connection_targets,
                     )
-                # Find corresponding OOB Invitation Record
-                try:
-                    invi_rec = await InvitationRecord.retrieve_by_tag_filter(
-                        self._session,
-                        tag_filter={"invi_msg_id": invi_msg_id},
-                    )
-                except StorageNotFoundError:
-                    raise OutOfBandManagerError(
-                        f"No record of invitation {invi_msg_id} "
-                    )
-                # If Invitation is single-use, then delete the ConnRecord
-                # created as the existing connection will be used.
-                if not invi_rec.multi_use:
-                    invi_id_post_filter = {}
-                    invi_id_post_filter["invitation_msg_id"] = invi_msg_id
-                    conn_rec_to_delete = await self.find_existing_connection(
-                        tag_filter={},
-                        post_filter=invi_id_post_filter,
-                    )
-                    if conn_rec_to_delete is not None:
-                        if (
-                            conn_record.connection_id
-                            != conn_rec_to_delete.connection_id
-                        ):
-                            await conn_rec_to_delete.delete_record(
-                                session=self._session
-                            )
+                # Delete the ConnRecord created; re-use existing connection
+                invi_id_post_filter = {}
+                invi_id_post_filter["invitation_msg_id"] = invi_msg_id
+                conn_rec_to_delete = await self.find_existing_connection(
+                    tag_filter={},
+                    post_filter=invi_id_post_filter,
+                )
+                if conn_rec_to_delete is not None:
+                    if conn_record.connection_id != conn_rec_to_delete.connection_id:
+                        await conn_rec_to_delete.delete_record(
+                            session=self._session
+                        )
             else:
                 try:
                     conn_records = await ConnRecord.query(
                         self._session,
-                        tag_filter={"their_did": reciept.sender_did},
+                        tag_filter={"their_did": receipt.sender_did},
                         post_filter_positive={},
                     )
                     if len(conn_records) >= 1:
@@ -769,7 +742,8 @@
                             ProblemReportReason.EXISTING_CONNECTION_NOT_ACTIVE.value
                         ),
                         explain=(
-                            f"No active connection found for Invitee {reciept.sender_did}"
+                            "No active connection found "
+                            f"for invitee {receipt.sender_did}"
                         ),
                     )
                     problem_report.assign_thread_id(
@@ -781,17 +755,17 @@
                     )
                 else:
                     raise OutOfBandManagerError(
-                        (f"No existing ConnRecord found, {reciept.sender_did}"),
+                        (f"No existing ConnRecord found, {receipt.sender_did}"),
                     )
         except StorageNotFoundError:
             raise OutOfBandManagerError(
-                (f"No existing ConnRecord found for OOB Invitee, {reciept.sender_did}"),
+                (f"No existing ConnRecord found for OOB Invitee, {receipt.sender_did}"),
             )
 
     async def receive_reuse_accepted_message(
         self,
         reuse_accepted_msg: HandshakeReuseAccept,
-        reciept: MessageReceipt,
+        receipt: MessageReceipt,
         conn_record: ConnRecord,
     ):
         """
@@ -832,7 +806,7 @@
     async def receive_problem_report(
         self,
         problem_report: ProblemReport,
-        reciept: MessageReceipt,
+        receipt: MessageReceipt,
         conn_record: ConnRecord,
     ):
         """
