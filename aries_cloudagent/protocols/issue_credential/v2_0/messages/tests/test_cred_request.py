from asynctest import mock as async_mock, TestCase as AsyncTestCase

from ......messaging.decorators.attach_decorator import AttachDecorator
from ......messaging.models.base import BaseModelError

from .....didcomm_prefix import DIDCommPrefix

from ...message_types import ATTACHMENT_FORMAT, CRED_20_REQUEST

from .. import cred_request as test_module
from ..cred_format import V20CredFormat
from ..cred_request import V20CredRequest


class TestV20CredRequest(AsyncTestCase):
    """Credential request tests"""

    indy_cred_req = {
        "nonce": "1017762706737386703693758",
        "prover_did": "GMm4vMw8LLrLJjp81kRRLp",
        "cred_def_id": "GMm4vMw8LLrLJjp81kRRLp:3:CL:12:tag",
        "blinded_ms": {
            "u": "83907504917598709544715660183444547664806528194879236493704185267249518487609477830252206438464922282419526404954032744426656836343614241707982523911337758117991524606767981934822739259321023980818911648706424625657217291525111737996606024710795596961607334766957629765398381678917329471919374676824400143394472619220909211861028497009707890651887260349590274729523062264675018736459760546731362496666872299645586181905130659944070279943157241097916683504866583173110187429797028853314290183583689656212022982000994142291014801654456172923356395840313420880588404326139944888917762604275764474396403919497783080752861",
            "ur": "1 2422A7A25A9AB730F3399C77C28E1F6E02BB94A2C07D245B28DC4EE33E33DE49 1 1EF3FBD36FBA7510BDA79386508C0A84A33DF4171107C22895ACAE4FA4499F02 2 095E45DDF417D05FB10933FFC63D474548B7FFFF7888802F07FFFFFF7D07A8A8",
            "hidden_attributes": ["master_secret"],
            "committed_attributes": {},
        },
        "blinded_ms_correctness_proof": {
            "c": "77782990462020711078900471139684606615516190979556618670020830699801678914552",
            "v_dash_cap": "1966215015532422356590954855080129096516569112935438312989092847889400013191094311374123910677667707922694722167856889267996544544770134106600289624974901761453909338477897555013062690166110508298265469948048257876547569520215226798025984795668101468265482570744011744194025718081101032551943108999422057478928838218205736972438022128376728526831967897105301274481454020377656694232901381674223529320224276009919370080174601226836784570762698964476355045131401700464714725647784278935633253472872446202741297992383148244277451017022036452203286302631768247417186601621329239603862883753434562838622266122331169627284313213964584034951472090601638790603966977114416216909593408778336960753110805965734708636782885161632",
            "m_caps": {
                "master_secret": "1932933391026030434402535597188163725022560167138754201841873794167337347489231254032687761158191503499965986291267527620598858412377279828812688105949083285487853357240244045442"
            },
            "r_caps": {},
        },
    }

    ld_proof_cred_req = {
        "credential-manifest": {
            "issuer": "did:example:123",
            "credential": {
                "name": "Banana sticker",
                "schema": "...",
            },
        }
    }

    CRED_REQUEST = V20CredRequest(
        comment="Test",
        formats=[
            V20CredFormat(
                attach_id="indy",
                format_=ATTACHMENT_FORMAT[CRED_20_REQUEST][
                    V20CredFormat.Format.INDY.api
                ],
            )
        ],
        requests_attach=[
            AttachDecorator.data_base64(
                ident="indy",
                mapping=indy_cred_req,
            )
        ],
    )

    async def test_init_type(self):
        """Test initializer and type."""
        assert (
            TestV20CredRequest.CRED_REQUEST.requests_attach[0].content
            == TestV20CredRequest.indy_cred_req
        )
        assert (
            TestV20CredRequest.CRED_REQUEST.attachment()
            == TestV20CredRequest.indy_cred_req
        )
        assert TestV20CredRequest.CRED_REQUEST._type == DIDCommPrefix.qualify_current(
            CRED_20_REQUEST
        )

    async def test_serde(self):
        """Test de/serialization."""
        obj = TestV20CredRequest.CRED_REQUEST.serialize()

        cred_request = V20CredRequest.deserialize(obj)
        assert type(cred_request) == V20CredRequest

        obj["requests~attach"][0]["data"]["base64"] = "eyJub3QiOiAiaW5keSJ9"
        with self.assertRaises(BaseModelError):
            V20CredRequest.deserialize(obj)

        obj["requests~attach"][0]["@id"] = "xxx"
        with self.assertRaises(BaseModelError):
            V20CredRequest.deserialize(obj)

        obj["requests~attach"].append(  # more attachments than formats
            {
                "@id": "def",
                "mime-type": "application/json",
                "data": {"base64": "eyJub3QiOiAiaW5keSJ9"},
            }
        )
        with self.assertRaises(BaseModelError):
            V20CredRequest.deserialize(obj)


class TestV20CredRequestSchema(AsyncTestCase):
    """Test credential request schema"""

    async def test_make_model(self):
        """Test making model."""
        cred_request = V20CredRequest(
            comment="Test",
            formats=[
                V20CredFormat(
                    attach_id="indy",
                    format_=ATTACHMENT_FORMAT[CRED_20_REQUEST][
                        V20CredFormat.Format.INDY.api
                    ],
                ),
                V20CredFormat(
<<<<<<< HEAD
                    attach_id="ld-proof-json",
                    format_=V20CredFormat.Format.LD_PROOF,
=======
                    attach_id="dif-json",
                    format_=ATTACHMENT_FORMAT[CRED_20_REQUEST][
                        V20CredFormat.Format.DIF.api
                    ],
>>>>>>> 7cd602c5
                ),
            ],
            requests_attach=[
                AttachDecorator.data_base64(
                    ident="indy", mapping=TestV20CredRequest.indy_cred_req
                ),
                AttachDecorator.data_json(
                    ident="ld-proof-json", mapping=TestV20CredRequest.ld_proof_cred_req
                ),
            ],
        )

        assert (
            cred_request.attachment(V20CredFormat.Format.INDY)
            == TestV20CredRequest.indy_cred_req
        )
        assert (
            cred_request.attachment(V20CredFormat.Format.LD_PROOF)
            == TestV20CredRequest.ld_proof_cred_req
        )
        data = cred_request.serialize()
        model_instance = V20CredRequest.deserialize(data)
        assert isinstance(model_instance, V20CredRequest)

        cred_request = V20CredRequest(
            comment="Test",
            formats=[
                V20CredFormat(
                    attach_id="indy",
                    format_=ATTACHMENT_FORMAT[CRED_20_REQUEST][
                        V20CredFormat.Format.INDY.api
                    ],
                ),
                V20CredFormat(
<<<<<<< HEAD
                    attach_id="ld-proof-links",
                    format_=V20CredFormat.Format.LD_PROOF,
=======
                    attach_id="dif-links",
                    format_=ATTACHMENT_FORMAT[CRED_20_REQUEST][
                        V20CredFormat.Format.DIF.api
                    ],
>>>>>>> 7cd602c5
                ),
            ],
            requests_attach=[
                AttachDecorator.data_base64(
                    ident="indy", mapping=TestV20CredRequest.indy_cred_req
                ),
                AttachDecorator.data_links(
                    ident="ld-proof-links",
                    links="http://10.20.30.40/cred-req.json",
                    sha256="00000000000000000000000000000000",
                ),
            ],
        )
        assert cred_request.attachment(V20CredFormat.Format.LD_PROOF) == (
            ["http://10.20.30.40/cred-req.json"],
            "00000000000000000000000000000000",
        )<|MERGE_RESOLUTION|>--- conflicted
+++ resolved
@@ -1,4 +1,4 @@
-from asynctest import mock as async_mock, TestCase as AsyncTestCase
+from asynctest import TestCase as AsyncTestCase
 
 from ......messaging.decorators.attach_decorator import AttachDecorator
 from ......messaging.models.base import BaseModelError
@@ -7,7 +7,6 @@
 
 from ...message_types import ATTACHMENT_FORMAT, CRED_20_REQUEST
 
-from .. import cred_request as test_module
 from ..cred_format import V20CredFormat
 from ..cred_request import V20CredRequest
 
@@ -118,15 +117,10 @@
                     ],
                 ),
                 V20CredFormat(
-<<<<<<< HEAD
                     attach_id="ld-proof-json",
-                    format_=V20CredFormat.Format.LD_PROOF,
-=======
-                    attach_id="dif-json",
                     format_=ATTACHMENT_FORMAT[CRED_20_REQUEST][
                         V20CredFormat.Format.DIF.api
                     ],
->>>>>>> 7cd602c5
                 ),
             ],
             requests_attach=[
@@ -161,15 +155,10 @@
                     ],
                 ),
                 V20CredFormat(
-<<<<<<< HEAD
                     attach_id="ld-proof-links",
-                    format_=V20CredFormat.Format.LD_PROOF,
-=======
-                    attach_id="dif-links",
                     format_=ATTACHMENT_FORMAT[CRED_20_REQUEST][
                         V20CredFormat.Format.DIF.api
                     ],
->>>>>>> 7cd602c5
                 ),
             ],
             requests_attach=[
