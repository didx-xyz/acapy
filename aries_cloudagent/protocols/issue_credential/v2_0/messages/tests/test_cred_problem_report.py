import pytest

<<<<<<< HEAD
from asynctest import mock as async_mock
from unittest import mock, TestCase
=======
from unittest import mock
from unittest import TestCase
>>>>>>> 9882c47c

from ......messaging.models.base import BaseModelError

from .....didcomm_prefix import DIDCommPrefix

from ...message_types import CRED_20_PROBLEM_REPORT, PROTOCOL_PACKAGE

from ..cred_problem_report import (
    V20CredProblemReport,
    V20CredProblemReportSchema,
    ProblemReportReason,
    ValidationError,
)

from .. import cred_problem_report as test_module


class TestCredProblemReport(TestCase):
    """Problem report tests."""

    def test_init_type(self):
        """Test initializer."""

        prob = V20CredProblemReport(
            description={
                "en": "oh no",
                "code": ProblemReportReason.ISSUANCE_ABANDONED.value,
            }
        )
        assert prob._type == DIDCommPrefix.qualify_current(CRED_20_PROBLEM_REPORT)

    @mock.patch(
        f"{PROTOCOL_PACKAGE}.messages.cred_problem_report."
        "V20CredProblemReportSchema.load"
    )
    def test_deserialize(self, mock_load):
        """Test deserialization."""

        obj = V20CredProblemReport(
            description={
                "en": "oh no",
                "code": ProblemReportReason.ISSUANCE_ABANDONED.value,
            }
        )

        prob = V20CredProblemReport.deserialize(obj)
        mock_load.assert_called_once_with(obj)

        assert prob is mock_load.return_value

    @mock.patch(
        f"{PROTOCOL_PACKAGE}.messages.cred_problem_report."
        "V20CredProblemReportSchema.dump"
    )
    def test_serialize(self, mock_dump):
        """Test serialization."""

        obj = V20CredProblemReport(
            description={
                "en": "oh no",
                "code": ProblemReportReason.ISSUANCE_ABANDONED.value,
            }
        )

        ser = obj.serialize()
        mock_dump.assert_called_once_with(obj)

        assert ser is mock_dump.return_value

    def test_make_model(self):
        """Test making model."""

        prob = V20CredProblemReport(
            description={
                "en": "oh no",
                "code": ProblemReportReason.ISSUANCE_ABANDONED.value,
            }
        )
        data = prob.serialize()
        model_instance = V20CredProblemReport.deserialize(data)
        assert isinstance(model_instance, V20CredProblemReport)

        prob = V20CredProblemReport()
        data = prob.serialize()
        with pytest.raises(BaseModelError):
            V20CredProblemReport.deserialize(data)

    def test_validate_and_logger(self):
        """Capture ValidationError and Logs."""
        data = V20CredProblemReport(
            description={
                "en": "Insufficient credit",
                "code": "invalid_code",
            },
        ).serialize()
        with async_mock.patch.object(
            test_module, "LOGGER", autospec=True
        ) as mock_logger:
            V20CredProblemReportSchema().validate_fields(data)
        assert mock_logger.warning.call_count == 1

    def test_validate_x(self):
        """Exercise validation requirements."""
        schema = V20CredProblemReportSchema()
        with pytest.raises(ValidationError):
            schema.validate_fields({})<|MERGE_RESOLUTION|>--- conflicted
+++ resolved
@@ -1,12 +1,7 @@
 import pytest
 
-<<<<<<< HEAD
-from asynctest import mock as async_mock
+from aries_cloudagent.tests import mock
 from unittest import mock, TestCase
-=======
-from unittest import mock
-from unittest import TestCase
->>>>>>> 9882c47c
 
 from ......messaging.models.base import BaseModelError
 
@@ -102,7 +97,7 @@
                 "code": "invalid_code",
             },
         ).serialize()
-        with async_mock.patch.object(
+        with mock.patch.object(
             test_module, "LOGGER", autospec=True
         ) as mock_logger:
             V20CredProblemReportSchema().validate_fields(data)
