"""V2.0 issue-credential protocol manager."""

import logging

from typing import Mapping, Tuple

from ....core.error import BaseError
from ....core.profile import Profile
from ....storage.error import StorageNotFoundError

from .message_types import (
    ATTACHMENT_FORMAT,
    CRED_20_PROPOSAL,
    CRED_20_OFFER,
    CRED_20_REQUEST,
    CRED_20_ISSUE,
)
from .messages.cred_ack import V20CredAck
from .messages.cred_format import V20CredFormat
from .messages.cred_issue import V20CredIssue
from .messages.cred_offer import V20CredOffer
from .messages.cred_proposal import V20CredProposal
from .messages.cred_request import V20CredRequest
from .messages.inner.cred_preview import V20CredPreview
from .models.cred_ex_record import V20CredExRecord

LOGGER = logging.getLogger(__name__)


class V20CredManagerError(BaseError):
    """Credential manager error under issue-credential protocol v2.0."""


class V20CredManager:
    """Class for managing credentials."""

    def __init__(self, profile: Profile):
        """
        Initialize a V20CredManager.

        Args:
            profile: The profile instance for this credential manager
        """
        self._profile = profile

    @property
    def profile(self) -> Profile:
        """
        Accessor for the current profile instance.

        Returns:
            The profile instance for this credential manager

        """
        return self._profile

    async def prepare_send(
        self,
        connection_id: str,
        cred_proposal: V20CredProposal,
        auto_remove: bool = None,
    ) -> Tuple[V20CredExRecord, V20CredOffer]:
        """
        Set up a new credential exchange record for an automated send.

        Args:
            connection_id: connection for which to create offer
            cred_proposal: credential proposal with preview
            auto_remove: flag to remove the record automatically on completion

        Returns:
            A tuple of the new credential exchange record and credential offer message

        """
        if auto_remove is None:
            auto_remove = not self._profile.settings.get("preserve_exchange_records")
        cred_ex_record = V20CredExRecord(
            connection_id=connection_id,
            initiator=V20CredExRecord.INITIATOR_SELF,
            role=V20CredExRecord.ROLE_ISSUER,
            cred_proposal=cred_proposal.serialize(),
            auto_issue=True,
            auto_remove=auto_remove,
            trace=(cred_proposal._trace is not None),
        )
        (cred_ex_record, cred_offer) = await self.create_offer(
            cred_ex_record=cred_ex_record,
            comment="create automated v2.0 credential exchange record",
        )
        return (cred_ex_record, cred_offer)

    async def create_proposal(
        self,
        connection_id: str,
        *,
        auto_remove: bool = None,
        comment: str = None,
        cred_preview: V20CredPreview,
        fmt2filter: Mapping[V20CredFormat.Format, Mapping[str, str]],
        trace: bool = False,
    ) -> V20CredExRecord:
        """
        Create a credential proposal.

        Args:
            connection_id: connection for which to create proposal
            auto_remove: whether to remove record automatically on completion
            comment: optional human-readable comment to include in proposal
            cred_preview: credential preview to use to create credential proposal
            fmt2filter: mapping between format and filter
            trace: whether to trace the operation

        Returns:
            Resulting credential exchange record including credential proposal

        """

<<<<<<< HEAD
=======
        cred_proposal_message = V20CredProposal(
            comment=comment,
            credential_preview=cred_preview,
            formats=[
                V20CredFormat(
                    attach_id=str(ident),
                    format_=ATTACHMENT_FORMAT[CRED_20_PROPOSAL][
                        V20CredFormat.Format.get(f).api
                    ],
                )
                for ident, f in enumerate(fmt2filter.keys())
            ],
            filters_attach=[
                AttachDecorator.data_base64(f or {}, ident=str(ident))
                for ident, f in enumerate(fmt2filter.values())
            ],
        )
        cred_proposal_message.assign_trace_decorator(self._profile.settings, trace)

>>>>>>> 7cd602c5
        if auto_remove is None:
            auto_remove = not self._profile.settings.get("preserve_exchange_records")
        cred_ex_record = V20CredExRecord(
            connection_id=connection_id,
            initiator=V20CredExRecord.INITIATOR_SELF,
            role=V20CredExRecord.ROLE_HOLDER,
            state=V20CredExRecord.STATE_PROPOSAL_SENT,
            auto_remove=auto_remove,
            trace=trace,
        )

        # Format specific create_proposal handler
        formats = [
            await fmt.handler(self._profile).create_proposal(cred_ex_record, filter)
            for (fmt, filter) in fmt2filter.items()
        ]

        cred_proposal_message = V20CredProposal(
            comment=comment,
            credential_preview=cred_preview,
            formats=[format for (format, _) in formats],
            filters_attach=[attach for (_, attach) in formats],
        )

        cred_ex_record.thread_id = (cred_proposal_message._thread_id,)
        cred_ex_record.cred_proposal = cred_proposal_message.serialize()

        cred_proposal_message.assign_trace_decorator(self._profile.settings, trace)

        async with self._profile.session() as session:
            await cred_ex_record.save(
                session,
                reason="create v2.0 credential proposal",
            )
        return cred_ex_record

    async def receive_proposal(
        self,
        cred_proposal_message: V20CredProposal,
        connection_id: str,
    ) -> V20CredExRecord:
        """
        Receive a credential proposal.

        Returns:
            The resulting credential exchange record, created

        """
        # at this point, cred def and schema still open to potential negotiation
        cred_ex_record = V20CredExRecord(
            connection_id=connection_id,
            thread_id=cred_proposal_message._thread_id,
            initiator=V20CredExRecord.INITIATOR_EXTERNAL,
            role=V20CredExRecord.ROLE_ISSUER,
            state=V20CredExRecord.STATE_PROPOSAL_RECEIVED,
            cred_proposal=cred_proposal_message.serialize(),
            auto_offer=self._profile.settings.get(
                "debug.auto_respond_credential_proposal"
            ),
            auto_issue=self._profile.settings.get(
                "debug.auto_respond_credential_request"
            ),
            auto_remove=not self._profile.settings.get("preserve_exchange_records"),
            trace=(cred_proposal_message._trace is not None),
        )
        async with self._profile.session() as session:
            await cred_ex_record.save(
                session,
                reason="receive v2.0 credential proposal",
            )

        return cred_ex_record

    async def create_offer(
        self,
        cred_ex_record: V20CredExRecord,
        replacement_id: str = None,
        comment: str = None,
    ) -> Tuple[V20CredExRecord, V20CredOffer]:
        """
        Create credential offer, update credential exchange record.

        Args:
            cred_ex_record: credential exchange record for which to create offer
            replacement_id: identifier to help coordinate credential replacement
            comment: optional human-readable comment to set in offer message

        Returns:
            A tuple (credential exchange record, credential offer message)

        """

        cred_proposal_message = V20CredProposal.deserialize(
            cred_ex_record.cred_proposal
        )
        cred_proposal_message.assign_trace_decorator(
            self._profile.settings, cred_ex_record.trace
        )

        # Format specific create_offer handler
        formats = [
            await V20CredFormat.Format.get(p.format)
            .handler(self.profile)
            .create_offer(cred_ex_record)
            for p in cred_proposal_message.formats
        ]

        cred_offer_message = V20CredOffer(
            replacement_id=replacement_id,
            comment=comment,
<<<<<<< HEAD
            credential_preview=cred_proposal_message.credential_preview,
            formats=[format for (format, _) in formats],
            offers_attach=[attach for (_, attach) in formats],
=======
            credential_preview=cred_preview,
            formats=[
                V20CredFormat(
                    attach_id="0",
                    format_=ATTACHMENT_FORMAT[CRED_20_OFFER][
                        V20CredFormat.Format.INDY.api
                    ],
                )
            ],
            offers_attach=[AttachDecorator.data_base64(cred_offer, ident="0")],
>>>>>>> 7cd602c5
        )

        cred_offer_message._thread = {"thid": cred_ex_record.thread_id}
        cred_offer_message.assign_trace_decorator(
            self._profile.settings, cred_ex_record.trace
        )

        cred_ex_record.thread_id = cred_offer_message._thread_id
        cred_ex_record.state = V20CredExRecord.STATE_OFFER_SENT
        cred_ex_record.cred_offer = cred_offer_message.serialize()

        async with self._profile.session() as session:
            await cred_ex_record.save(session, reason="create v2.0 credential offer")

        return (cred_ex_record, cred_offer_message)

    async def receive_offer(
        self,
        cred_offer_message: V20CredOffer,
        connection_id: str,
    ) -> V20CredExRecord:
        """
        Receive a credential offer.

        Args:
            cred_offer_message: credential offer message
            connection_id: connection identifier

        Returns:
            The credential exchange record, updated

        """
<<<<<<< HEAD

        # TODO: assert for all methods that we support at least one format
        # TODO: assert we don't suddenly change from format during the interaction
=======
        assert V20CredFormat.Format.INDY in [
            V20CredFormat.Format.get(p.format) for p in cred_offer_message.formats
        ]  # until DIF support

        offer = cred_offer_message.attachment(
            V20CredFormat.Format.INDY
        )  # may change for DIF
        schema_id = offer["schema_id"]
        cred_def_id = offer["cred_def_id"]

        cred_proposal_ser = V20CredProposal(
            comment=cred_offer_message.comment,
            credential_preview=cred_offer_message.credential_preview,
            formats=[
                V20CredFormat(
                    attach_id="0",
                    format_=ATTACHMENT_FORMAT[CRED_20_PROPOSAL][
                        V20CredFormat.Format.INDY.api
                    ],
                )
            ],
            filters_attach=[
                AttachDecorator.data_base64(
                    {
                        "schema_id": schema_id,
                        "cred_def_id": cred_def_id,
                    },
                    ident="0",
                )
            ],
        ).serialize()  # proposal houses filters, preview (possibly with MIME types)
>>>>>>> 7cd602c5

        async with self._profile.session() as session:
            # Get credential exchange record (holder sent proposal first)
            # or create it (issuer sent offer first)
            try:
                cred_ex_record = await (
                    V20CredExRecord.retrieve_by_conn_and_thread(
                        session, connection_id, cred_offer_message._thread_id
                    )
                )
            except StorageNotFoundError:  # issuer sent this offer free of any proposal
                cred_ex_record = V20CredExRecord(
                    connection_id=connection_id,
                    thread_id=cred_offer_message._thread_id,
                    initiator=V20CredExRecord.INITIATOR_EXTERNAL,
                    role=V20CredExRecord.ROLE_HOLDER,
                    auto_remove=not self._profile.settings.get(
                        "preserve_exchange_records"
                    ),
                    trace=(cred_offer_message._trace is not None),
                )

            # Format specific receive_offer handler
            for cred_format in cred_offer_message.formats:
                await V20CredFormat.Format.get(cred_format.format).handler(
                    self.profile
                ).receive_offer(cred_ex_record, cred_offer_message)

            cred_ex_record.cred_offer = cred_offer_message.serialize()
            cred_ex_record.state = V20CredExRecord.STATE_OFFER_RECEIVED

            await cred_ex_record.save(session, reason="receive v2.0 credential offer")

        return cred_ex_record

    async def create_request(
        self, cred_ex_record: V20CredExRecord, holder_did: str, comment: str = None
    ) -> Tuple[V20CredExRecord, V20CredRequest]:
        """
        Create a credential request.

        Args:
            cred_ex_record: credential exchange record for which to create request
            holder_did: holder DID
            comment: optional human-readable comment to set in request message

        Returns:
            A tuple (credential exchange record, credential request message)

        """
        # react to credential offer
        if cred_ex_record.state:
            if cred_ex_record.state != V20CredExRecord.STATE_OFFER_RECEIVED:
                raise V20CredManagerError(
                    f"Credential exchange {cred_ex_record.cred_ex_id} "
                    f"in {cred_ex_record.state} state "
                    f"(must be {V20CredExRecord.STATE_OFFER_RECEIVED})"
                )

            cred_offer = V20CredOffer.deserialize(cred_ex_record.cred_offer)

            formats = cred_offer.formats
        # start with request (not allowed for indy -> checked in indy format handler)
        else:
            # TODO: where to get data from if starting from request. proposal?
            cred_proposal = V20CredOffer.deserialize(cred_ex_record.cred_proposal)
            formats = cred_proposal.formats

<<<<<<< HEAD
        # Format specific create_request handler
        request_formats = [
            await V20CredFormat.Format.get(p.format).handler(self.profile)
            # TODO: retrieve holder did from create_request handler?
            .create_request(cred_ex_record, holder_did)
            for p in formats
        ]

        cred_request_message = V20CredRequest(
            comment=comment,
            formats=[format for (format, _) in request_formats],
            requests_attach=[attach for (_, attach) in request_formats],
=======
        nonce = cred_offer["nonce"]
        cache_key = f"credential_request::{cred_def_id}::{holder_did}::{nonce}"
        cred_req_result = None
        cache = self._profile.inject(BaseCache, required=False)
        if cache:
            async with cache.acquire(cache_key) as entry:
                if entry.result:
                    cred_req_result = entry.result
                else:
                    cred_req_result = await _create_indy()
                    await entry.set_result(cred_req_result, 3600)
        if not cred_req_result:
            cred_req_result = await _create_indy()

        detail_record = V20CredExRecordIndy(
            cred_ex_id=cred_ex_record.cred_ex_id,
            cred_request_metadata=cred_req_result["metadata"],
        )

        cred_request_message = V20CredRequest(
            comment=comment,
            formats=[
                V20CredFormat(
                    attach_id="0",
                    format_=ATTACHMENT_FORMAT[CRED_20_REQUEST][
                        V20CredFormat.Format.INDY.api
                    ],
                )
            ],
            requests_attach=[
                AttachDecorator.data_base64(cred_req_result["request"], ident="0")
            ],
>>>>>>> 7cd602c5
        )

        cred_request_message._thread = {"thid": cred_ex_record.thread_id}
        cred_request_message.assign_trace_decorator(
            self._profile.settings, cred_ex_record.trace
        )

        cred_ex_record.thread_id = cred_request_message._thread_id
        cred_ex_record.state = V20CredExRecord.STATE_REQUEST_SENT
        cred_ex_record.cred_request = cred_request_message.serialize()

        async with self._profile.session() as session:
            await cred_ex_record.save(session, reason="create v2.0 credential request")

        return (cred_ex_record, cred_request_message)

    async def receive_request(
        self, cred_request_message: V20CredRequest, connection_id: str
    ) -> V20CredExRecord:
        """
        Receive a credential request.

        Args:
            cred_request_message: credential request to receive
            connection_id: connection identifier

        Returns:
            credential exchange record, updated

        """
        async with self._profile.session() as session:
            try:
                cred_ex_record = await (
                    V20CredExRecord.retrieve_by_conn_and_thread(
                        session, connection_id, cred_request_message._thread_id
                    )
                )
            except StorageNotFoundError:  # holder sent this request free of any offer
                cred_ex_record = V20CredExRecord(
                    connection_id=connection_id,
                    thread_id=cred_request_message._thread_id,
                    initiator=V20CredExRecord.INITIATOR_EXTERNAL,
                    role=V20CredExRecord.ROLE_ISSUER,
                    auto_remove=not self._profile.settings.get(
                        "preserve_exchange_records"
                    ),
                    trace=(cred_request_message._trace is not None),
                )

            for cred_format in cred_request_message.formats:
                await V20CredFormat.Format.get(cred_format.format).handler(
                    self.profile
                ).receive_request(cred_ex_record, cred_request_message)

            cred_ex_record.cred_request = cred_request_message.serialize()
            cred_ex_record.state = V20CredExRecord.STATE_REQUEST_RECEIVED

            await cred_ex_record.save(session, reason="receive v2.0 credential request")

        return cred_ex_record

    async def issue_credential(
        self,
        cred_ex_record: V20CredExRecord,
        *,
        comment: str = None,
    ) -> Tuple[V20CredExRecord, V20CredIssue]:
        """
        Issue a credential.

        Args:
            cred_ex_record: credential exchange record for which to issue credential
            comment: optional human-readable comment pertaining to credential issue

        Returns:
            Tuple: (Updated credential exchange record, credential issue message)

        """

        if cred_ex_record.state != V20CredExRecord.STATE_REQUEST_RECEIVED:
            raise V20CredManagerError(
                f"Credential exchange {cred_ex_record.cred_ex_id} "
                f"in {cred_ex_record.state} state "
                f"(must be {V20CredExRecord.STATE_REQUEST_RECEIVED})"
            )

        if cred_ex_record.cred_issue:
            raise V20CredManagerError(
                "issue_credential() called multiple times for "
                f"cred ex record {cred_ex_record.cred_ex_id}"
            )

        # TODO: replacement id for jsonld start from request
        replacement_id = None
        formats = V20CredRequest.deserialize(cred_ex_record.cred_request).formats

        if cred_ex_record.cred_offer:
            cred_offer_message = V20CredOffer.deserialize(cred_ex_record.cred_offer)
            replacement_id = cred_offer_message.replacement_id

            # TODO: How do we verify if requests matches offer?
            # Use offer formats if offer is sent
            formats = cred_offer_message.formats

        # Format specific issue_credential handler
        issue_formats = [
            await V20CredFormat.Format.get(p.format)
            .handler(self.profile)
            .issue_credential(cred_ex_record)
            for p in formats
        ]

        cred_issue_message = V20CredIssue(
            replacement_id=replacement_id,
            comment=comment,
<<<<<<< HEAD
            formats=[format for (format, _) in issue_formats],
            credentials_attach=[attach for (_, attach) in issue_formats],
=======
            formats=[
                V20CredFormat(
                    attach_id="0",
                    format_=ATTACHMENT_FORMAT[CRED_20_ISSUE][
                        V20CredFormat.Format.INDY.api
                    ],
                )
            ],
            credentials_attach=[
                AttachDecorator.data_base64(json.loads(cred_json), ident="0")
            ],
>>>>>>> 7cd602c5
        )

        cred_ex_record.state = V20CredExRecord.STATE_ISSUED
        cred_ex_record.cred_issue = cred_issue_message.serialize()
        async with self._profile.session() as session:
            # FIXME - re-fetch record to check state, apply transactional update
            await cred_ex_record.save(session, reason="v2.0 issue credential")

        cred_issue_message._thread = {"thid": cred_ex_record.thread_id}
        cred_issue_message.assign_trace_decorator(
            self._profile.settings, cred_ex_record.trace
        )

        return (cred_ex_record, cred_issue_message)

    async def receive_credential(
        self, cred_issue_message: V20CredIssue, connection_id: str
    ) -> V20CredExRecord:
        """
        Receive a credential issue message from an issuer.

        Hold cred in storage potentially to be processed by controller before storing.

        Returns:
            Credential exchange record, retrieved and updated

        """
        assert cred_issue_message.credentials_attach

        # FIXME use transaction, fetch for_update
        async with self._profile.session() as session:
            cred_ex_record = await (
                V20CredExRecord.retrieve_by_conn_and_thread(
                    session,
                    connection_id,
                    cred_issue_message._thread_id,
                )
            )

            cred_ex_record.cred_issue = cred_issue_message.serialize()
            cred_ex_record.state = V20CredExRecord.STATE_CREDENTIAL_RECEIVED

            await cred_ex_record.save(session, reason="receive v2.0 credential issue")
        return cred_ex_record

    async def store_credential(
        self, cred_ex_record: V20CredExRecord, cred_id: str = None
    ) -> Tuple[V20CredExRecord, V20CredAck]:
        """
        Store a credential in holder wallet; send ack to issuer.

        Args:
            cred_ex_record: credential exchange record with credential to store and ack
            cred_id: optional credential identifier to override default on storage

        Returns:
            Tuple: (Updated credential exchange record, credential ack message)

        """
        if cred_ex_record.state != (V20CredExRecord.STATE_CREDENTIAL_RECEIVED):
            raise V20CredManagerError(
                f"Credential exchange {cred_ex_record.cred_ex_id} "
                f"in {cred_ex_record.state} state "
                f"(must be {V20CredExRecord.STATE_CREDENTIAL_RECEIVED})"
            )

        # Format specific store_credential handler
        for cred_format in V20CredIssue.deserialize(cred_ex_record.cred_issue).formats:
            await V20CredFormat.Format.get(cred_format.format).handler(
                self.profile
            ).store_credential(cred_ex_record, cred_id)

        cred_ex_record.state = V20CredExRecord.STATE_DONE

        async with self._profile.session() as session:
            # FIXME - re-fetch record to check state, apply transactional update
            await cred_ex_record.save(session, reason="store credential v2.0")

        cred_ack_message = V20CredAck()
        cred_ack_message.assign_thread_id(
            cred_ex_record.thread_id, cred_ex_record.parent_thread_id
        )
        cred_ack_message.assign_trace_decorator(
            self._profile.settings, cred_ex_record.trace
        )

        if cred_ex_record.auto_remove:
            await self.delete_cred_ex_record(cred_ex_record.cred_ex_id)

        return (cred_ex_record, cred_ack_message)

    async def receive_credential_ack(
        self, cred_ack_message: V20CredAck, connection_id: str
    ) -> V20CredExRecord:
        """
        Receive credential ack from holder.

        Args:
            cred_ack_message: credential ack message to receive
            connection_id: connection identifier

        Returns:
            credential exchange record, retrieved and updated

        """
        # FIXME use transaction, fetch for_update
        async with self._profile.session() as session:
            cred_ex_record = await (
                V20CredExRecord.retrieve_by_conn_and_thread(
                    session,
                    connection_id,
                    cred_ack_message._thread_id,
                )
            )

            cred_ex_record.state = V20CredExRecord.STATE_DONE
            await cred_ex_record.save(session, reason="receive credential ack v2.0")

        if cred_ex_record.auto_remove:
            await self.delete_cred_ex_record(cred_ex_record.cred_ex_id)

        return cred_ex_record

    async def delete_cred_ex_record(self, cred_ex_id: str) -> None:
        """Delete credential exchange record and associated detail records."""

        async with self._profile.session() as session:
            for fmt in V20CredFormat.Format:  # details first: do not strand any orphans
                try:
                    detail_record = await fmt.detail.retrieve_by_cred_ex_id(
                        session,
                        cred_ex_id,
                    )
                    await detail_record.delete_record(session)
                except StorageNotFoundError:
                    pass

            cred_ex_record = await V20CredExRecord.retrieve_by_id(session, cred_ex_id)
            await cred_ex_record.delete_record(session)<|MERGE_RESOLUTION|>--- conflicted
+++ resolved
@@ -115,28 +115,6 @@
 
         """
 
-<<<<<<< HEAD
-=======
-        cred_proposal_message = V20CredProposal(
-            comment=comment,
-            credential_preview=cred_preview,
-            formats=[
-                V20CredFormat(
-                    attach_id=str(ident),
-                    format_=ATTACHMENT_FORMAT[CRED_20_PROPOSAL][
-                        V20CredFormat.Format.get(f).api
-                    ],
-                )
-                for ident, f in enumerate(fmt2filter.keys())
-            ],
-            filters_attach=[
-                AttachDecorator.data_base64(f or {}, ident=str(ident))
-                for ident, f in enumerate(fmt2filter.values())
-            ],
-        )
-        cred_proposal_message.assign_trace_decorator(self._profile.settings, trace)
-
->>>>>>> 7cd602c5
         if auto_remove is None:
             auto_remove = not self._profile.settings.get("preserve_exchange_records")
         cred_ex_record = V20CredExRecord(
@@ -247,22 +225,9 @@
         cred_offer_message = V20CredOffer(
             replacement_id=replacement_id,
             comment=comment,
-<<<<<<< HEAD
             credential_preview=cred_proposal_message.credential_preview,
             formats=[format for (format, _) in formats],
             offers_attach=[attach for (_, attach) in formats],
-=======
-            credential_preview=cred_preview,
-            formats=[
-                V20CredFormat(
-                    attach_id="0",
-                    format_=ATTACHMENT_FORMAT[CRED_20_OFFER][
-                        V20CredFormat.Format.INDY.api
-                    ],
-                )
-            ],
-            offers_attach=[AttachDecorator.data_base64(cred_offer, ident="0")],
->>>>>>> 7cd602c5
         )
 
         cred_offer_message._thread = {"thid": cred_ex_record.thread_id}
@@ -295,43 +260,9 @@
             The credential exchange record, updated
 
         """
-<<<<<<< HEAD
 
         # TODO: assert for all methods that we support at least one format
         # TODO: assert we don't suddenly change from format during the interaction
-=======
-        assert V20CredFormat.Format.INDY in [
-            V20CredFormat.Format.get(p.format) for p in cred_offer_message.formats
-        ]  # until DIF support
-
-        offer = cred_offer_message.attachment(
-            V20CredFormat.Format.INDY
-        )  # may change for DIF
-        schema_id = offer["schema_id"]
-        cred_def_id = offer["cred_def_id"]
-
-        cred_proposal_ser = V20CredProposal(
-            comment=cred_offer_message.comment,
-            credential_preview=cred_offer_message.credential_preview,
-            formats=[
-                V20CredFormat(
-                    attach_id="0",
-                    format_=ATTACHMENT_FORMAT[CRED_20_PROPOSAL][
-                        V20CredFormat.Format.INDY.api
-                    ],
-                )
-            ],
-            filters_attach=[
-                AttachDecorator.data_base64(
-                    {
-                        "schema_id": schema_id,
-                        "cred_def_id": cred_def_id,
-                    },
-                    ident="0",
-                )
-            ],
-        ).serialize()  # proposal houses filters, preview (possibly with MIME types)
->>>>>>> 7cd602c5
 
         async with self._profile.session() as session:
             # Get credential exchange record (holder sent proposal first)
@@ -400,7 +331,6 @@
             cred_proposal = V20CredOffer.deserialize(cred_ex_record.cred_proposal)
             formats = cred_proposal.formats
 
-<<<<<<< HEAD
         # Format specific create_request handler
         request_formats = [
             await V20CredFormat.Format.get(p.format).handler(self.profile)
@@ -413,40 +343,6 @@
             comment=comment,
             formats=[format for (format, _) in request_formats],
             requests_attach=[attach for (_, attach) in request_formats],
-=======
-        nonce = cred_offer["nonce"]
-        cache_key = f"credential_request::{cred_def_id}::{holder_did}::{nonce}"
-        cred_req_result = None
-        cache = self._profile.inject(BaseCache, required=False)
-        if cache:
-            async with cache.acquire(cache_key) as entry:
-                if entry.result:
-                    cred_req_result = entry.result
-                else:
-                    cred_req_result = await _create_indy()
-                    await entry.set_result(cred_req_result, 3600)
-        if not cred_req_result:
-            cred_req_result = await _create_indy()
-
-        detail_record = V20CredExRecordIndy(
-            cred_ex_id=cred_ex_record.cred_ex_id,
-            cred_request_metadata=cred_req_result["metadata"],
-        )
-
-        cred_request_message = V20CredRequest(
-            comment=comment,
-            formats=[
-                V20CredFormat(
-                    attach_id="0",
-                    format_=ATTACHMENT_FORMAT[CRED_20_REQUEST][
-                        V20CredFormat.Format.INDY.api
-                    ],
-                )
-            ],
-            requests_attach=[
-                AttachDecorator.data_base64(cred_req_result["request"], ident="0")
-            ],
->>>>>>> 7cd602c5
         )
 
         cred_request_message._thread = {"thid": cred_ex_record.thread_id}
@@ -562,22 +458,8 @@
         cred_issue_message = V20CredIssue(
             replacement_id=replacement_id,
             comment=comment,
-<<<<<<< HEAD
             formats=[format for (format, _) in issue_formats],
             credentials_attach=[attach for (_, attach) in issue_formats],
-=======
-            formats=[
-                V20CredFormat(
-                    attach_id="0",
-                    format_=ATTACHMENT_FORMAT[CRED_20_ISSUE][
-                        V20CredFormat.Format.INDY.api
-                    ],
-                )
-            ],
-            credentials_attach=[
-                AttachDecorator.data_base64(json.loads(cred_json), ident="0")
-            ],
->>>>>>> 7cd602c5
         )
 
         cred_ex_record.state = V20CredExRecord.STATE_ISSUED
