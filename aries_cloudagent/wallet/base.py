"""Wallet base class."""

from abc import ABC, abstractmethod
from collections import namedtuple
from typing import Sequence

from ..ledger.base import BaseLedger
from ..ledger.endpoint_type import EndpointType

from .did_posture import DIDPosture

KeyInfo = namedtuple("KeyInfo", "verkey metadata")
DIDInfo = namedtuple("DIDInfo", "did verkey metadata")


class BaseWallet(ABC):
    """Abstract wallet interface."""

<<<<<<< HEAD
    # TODO: break config out into params?
    def __init__(self, config: dict):
        """
        Initialize a `BaseWallet` instance.

        Args:
            config: {name, key, seed, did, auto_create, auto_remove}

        """

    @property
    @abstractmethod
    def name(self) -> str:
        """Accessor for the wallet name."""

    @property
    @abstractmethod
    def type(self) -> str:
        """Accessor for the wallet type."""

    @property
    def handle(self):
        """
        Get internal wallet reference.

        Returns:
            Defaults to None

        """
        return None

    @property
    @abstractmethod
    def created(self) -> bool:
        """Check whether the wallet was created on the last open call."""

    @property
    @abstractmethod
    def opened(self) -> bool:
        """Check whether wallet is currently open."""

    @abstractmethod
    async def open(self):
        """Open wallet, removing and/or creating it if so configured."""

    @abstractmethod
    async def close(self):
        """Close previously-opened wallet, removing it if so configured."""

=======
>>>>>>> 39066289
    @abstractmethod
    async def create_signing_key(
        self, seed: str = None, metadata: dict = None
    ) -> KeyInfo:
        """Create a new public/private signing keypair.

        Args:
            seed: Optional seed allowing deterministic key creation
            metadata: Optional metadata to store with the keypair

        Returns:
            A `KeyInfo` representing the new record

        """

    @abstractmethod
    async def get_signing_key(self, verkey: str) -> KeyInfo:
        """
        Fetch info for a signing keypair.

        Args:
            verkey: The verification key of the keypair

        Returns:
            A `KeyInfo` representing the keypair

        """

    @abstractmethod
    async def replace_signing_key_metadata(self, verkey: str, metadata: dict):
        """
        Replace the metadata associated with a signing keypair.

        Args:
            verkey: The verification key of the keypair
            metadata: The new metadata to store

        """

    @abstractmethod
    async def rotate_did_keypair_start(self, did: str, next_seed: str = None) -> str:
        """
        Begin key rotation for DID that wallet owns: generate new keypair.

        Args:
            did: signing DID
            next_seed: seed for incoming ed25519 key pair (default random)

        Returns:
            The new verification key

        Raises:
            WalletNotFoundError: if wallet does not own DID

        """

    @abstractmethod
    async def rotate_did_keypair_apply(self, did: str) -> None:
        """
        Apply temporary keypair as main for DID that wallet owns.

        Args:
            did: signing DID

        Raises:
            WalletNotFoundError: if wallet does not own DID
            WalletError: if wallet has not started key rotation

        """

    @abstractmethod
    async def create_local_did(
        self, seed: str = None, did: str = None, metadata: dict = None
    ) -> DIDInfo:
        """
        Create and store a new local DID.

        Args:
            seed: Optional seed to use for DID
            did: The DID to use
            metadata: Metadata to store with DID

        Returns:
            The created `DIDInfo`

        """

    async def create_public_did(
        self, seed: str = None, did: str = None, metadata: dict = {}
    ) -> DIDInfo:
        """
        Create and store a new public DID.

        Implicitly flags all other dids as not public.

        Args:
            seed: Optional seed to use for DID
            did: The DID to use
            metadata: Metadata to store with DID

        Returns:
            The created `DIDInfo`

        """

        metadata = DIDPosture.PUBLIC.metadata
        dids = await self.get_local_dids()
        for info in dids:
            info_meta = info.metadata
            info_meta["public"] = False
            await self.replace_local_did_metadata(info.did, info_meta)
        return await self.create_local_did(seed, did, metadata)

    async def get_public_did(self) -> DIDInfo:
        """
        Retrieve the public DID.

        Returns:
            The created `DIDInfo`

        """

        dids = await self.get_local_dids()
        for info in dids:
            if info.metadata.get("public"):
                return info

        return None

    async def set_public_did(self, did: str) -> DIDInfo:
        """
        Assign the public DID.

        Returns:
            The created `DIDInfo`

        """

        # will raise an exception if not found
        info = None if did is None else await self.get_local_did(did)

        public = await self.get_public_did()
        if public and info and public.did == info.did:
            info = public
        else:
            if public:
                metadata = public.metadata.copy()
                del metadata["public"]
                await self.replace_local_did_metadata(public.did, metadata)

            if info:
                metadata = {**info.metadata, **DIDPosture.PUBLIC.metadata}
                await self.replace_local_did_metadata(info.did, metadata)
                info = await self.get_local_did(info.did)

        return info

    @abstractmethod
    async def get_local_dids(self) -> Sequence[DIDInfo]:
        """
        Get list of defined local DIDs.

        Returns:
            A list of `DIDInfo` instances

        """

    @abstractmethod
    async def get_local_did(self, did: str) -> DIDInfo:
        """
        Find info for a local DID.

        Args:
            did: The DID for which to get info

        Returns:
            A `DIDInfo` instance for the DID

        """

    @abstractmethod
    async def get_local_did_for_verkey(self, verkey: str) -> DIDInfo:
        """
        Resolve a local DID from a verkey.

        Args:
            verkey: Verkey for which to get DID info

        Returns:
            A `DIDInfo` instance for the DID

        """

    @abstractmethod
    async def replace_local_did_metadata(self, did: str, metadata: dict):
        """
        Replace the metadata associated with a local DID.

        Prefer `set_did_endpoint()` to set endpoint in metadata.

        Args:
            did: DID for which to replace metadata
            metadata: The new metadata

        """

    async def get_posted_dids(self) -> Sequence[DIDInfo]:
        """
        Get list of defined posted DIDs, excluding public DID.

        Returns:
            A list of `DIDInfo` instances

        """
        return [
            info
            for info in await self.get_local_dids()
            if info.metadata.get("posted") and not info.metadata.get("public")
        ]

    async def set_did_endpoint(
        self,
        did: str,
        endpoint: str,
        ledger: BaseLedger,
        endpoint_type: EndpointType = None,
    ):
        """
        Update the endpoint for a DID in the wallet, send to ledger if public or posted.

        Args:
            did: DID for which to set endpoint
            endpoint: the endpoint to set, None to clear
            ledger: the ledger to which to send endpoint update if
                DID is public or posted
            endpoint_type: the type of the endpoint/service. Only endpoint_type
                'endpoint' affects local wallet
        """
        did_info = await self.get_local_did(did)
        metadata = {**did_info.metadata}
        if not endpoint_type:
            endpoint_type = EndpointType.ENDPOINT
        if endpoint_type == EndpointType.ENDPOINT:
            metadata[endpoint_type.indy] = endpoint

        await self.replace_local_did_metadata(did, metadata)

    @abstractmethod
    async def sign_message(self, message: bytes, from_verkey: str) -> bytes:
        """
        Sign a message using the private key associated with a given verkey.

        Args:
            message: The message to sign
            from_verkey: Sign using the private key related to this verkey

        Returns:
            The signature

        """

    @abstractmethod
    async def verify_message(
        self, message: bytes, signature: bytes, from_verkey: str
    ) -> bool:
        """
        Verify a signature against the public key of the signer.

        Args:
            message: The message to verify
            signature: The signature to verify
            from_verkey: Verkey to use in verification

        Returns:
            True if verified, else False

        """

    @abstractmethod
    async def pack_message(
        self, message: str, to_verkeys: Sequence[str], from_verkey: str = None
    ) -> bytes:
        """
        Pack a message for one or more recipients.

        Args:
            message: The message to pack
            to_verkeys: The verkeys to pack the message for
            from_verkey: The sender verkey

        Returns:
            The packed message

        """

    @abstractmethod
    async def unpack_message(self, enc_message: bytes) -> (str, str, str):
        """
        Unpack a message.

        Args:
            enc_message: The encrypted message

        Returns:
            A tuple: (message, from_verkey, to_verkey)

        """

    def __repr__(self) -> str:
        """Get a human readable string."""
        return "<{}>".format(self.__class__.__name__)<|MERGE_RESOLUTION|>--- conflicted
+++ resolved
@@ -16,58 +16,6 @@
 class BaseWallet(ABC):
     """Abstract wallet interface."""
 
-<<<<<<< HEAD
-    # TODO: break config out into params?
-    def __init__(self, config: dict):
-        """
-        Initialize a `BaseWallet` instance.
-
-        Args:
-            config: {name, key, seed, did, auto_create, auto_remove}
-
-        """
-
-    @property
-    @abstractmethod
-    def name(self) -> str:
-        """Accessor for the wallet name."""
-
-    @property
-    @abstractmethod
-    def type(self) -> str:
-        """Accessor for the wallet type."""
-
-    @property
-    def handle(self):
-        """
-        Get internal wallet reference.
-
-        Returns:
-            Defaults to None
-
-        """
-        return None
-
-    @property
-    @abstractmethod
-    def created(self) -> bool:
-        """Check whether the wallet was created on the last open call."""
-
-    @property
-    @abstractmethod
-    def opened(self) -> bool:
-        """Check whether wallet is currently open."""
-
-    @abstractmethod
-    async def open(self):
-        """Open wallet, removing and/or creating it if so configured."""
-
-    @abstractmethod
-    async def close(self):
-        """Close previously-opened wallet, removing it if so configured."""
-
-=======
->>>>>>> 39066289
     @abstractmethod
     async def create_signing_key(
         self, seed: str = None, metadata: dict = None
