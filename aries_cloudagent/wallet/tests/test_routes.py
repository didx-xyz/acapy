--- conflicted
+++ resolved
@@ -140,11 +140,7 @@
                         "posture": DIDPosture.WALLET_ONLY.moniker,
                         "key_type": ED25519.key_type,
                         "method": SOV.method_name,
-<<<<<<< HEAD
-                        "metadata": {"public": False, "posted": False},
-=======
                         "metadata": {"posted": False, "public": False},
->>>>>>> 74d12db3
                     }
                 }
             )
@@ -245,11 +241,7 @@
                             "posture": DIDPosture.POSTED.moniker,
                             "key_type": ED25519.key_type,
                             "method": SOV.method_name,
-<<<<<<< HEAD
-                            "metadata": {"public": False, "posted": True},
-=======
                             "metadata": {"posted": True, "public": False},
->>>>>>> 74d12db3
                         },
                         {
                             "did": self.test_did,
@@ -257,11 +249,7 @@
                             "posture": DIDPosture.WALLET_ONLY.moniker,
                             "key_type": ED25519.key_type,
                             "method": SOV.method_name,
-<<<<<<< HEAD
-                            "metadata": {"public": False, "posted": False},
-=======
                             "metadata": {"posted": False, "public": False},
->>>>>>> 74d12db3
                         },
                     ]
                 }
@@ -300,11 +288,7 @@
                             "posture": DIDPosture.PUBLIC.moniker,
                             "key_type": ED25519.key_type,
                             "method": SOV.method_name,
-<<<<<<< HEAD
-                            "metadata": {"public": True, "posted": True},
-=======
                             "metadata": {"posted": True, "public": True},
->>>>>>> 74d12db3
                         }
                     ]
                 }
@@ -346,11 +330,7 @@
                             "posture": DIDPosture.POSTED.moniker,
                             "key_type": ED25519.key_type,
                             "method": SOV.method_name,
-<<<<<<< HEAD
-                            "metadata": {"public": False, "posted": True},
-=======
                             "metadata": {"posted": True, "public": False},
->>>>>>> 74d12db3
                         }
                     ]
                 }
@@ -380,11 +360,7 @@
                             "posture": DIDPosture.WALLET_ONLY.moniker,
                             "key_type": ED25519.key_type,
                             "method": SOV.method_name,
-<<<<<<< HEAD
-                            "metadata": {"public": False, "posted": False},
-=======
                             "metadata": {"posted": False, "public": False},
->>>>>>> 74d12db3
                         }
                     ]
                 }
@@ -425,11 +401,7 @@
                             "posture": DIDPosture.WALLET_ONLY.moniker,
                             "key_type": ED25519.key_type,
                             "method": SOV.method_name,
-<<<<<<< HEAD
-                            "metadata": {"public": False, "posted": False},
-=======
                             "metadata": {"posted": False, "public": False},
->>>>>>> 74d12db3
                         }
                     ]
                 }
@@ -468,11 +440,7 @@
                         "posture": DIDPosture.PUBLIC.moniker,
                         "key_type": ED25519.key_type,
                         "method": SOV.method_name,
-<<<<<<< HEAD
-                        "metadata": {"public": True, "posted": True},
-=======
                         "metadata": {"posted": True, "public": True},
->>>>>>> 74d12db3
                     }
                 }
             )
@@ -526,11 +494,7 @@
                         "posture": DIDPosture.PUBLIC.moniker,
                         "key_type": ED25519.key_type,
                         "method": SOV.method_name,
-<<<<<<< HEAD
-                        "metadata": {"public": True, "posted": True},
-=======
                         "metadata": {"posted": True, "public": True},
->>>>>>> 74d12db3
                     }
                 }
             )
@@ -712,15 +676,9 @@
                         "key_type": ED25519.key_type,
                         "method": SOV.method_name,
                         "metadata": {
-<<<<<<< HEAD
-                            "public": True,
-                            "posted": True,
-                            "endpoint": "http://mediator.example.com",
-=======
                             "posted": True,
                             "public": True,
                             "endpoint": self.test_mediator_endpoint,
->>>>>>> 74d12db3
                         },
                     }
                 }
@@ -780,14 +738,10 @@
                         "posture": DIDPosture.PUBLIC.moniker,
                         "key_type": ED25519.key_type,
                         "method": SOV.method_name,
-<<<<<<< HEAD
-                        "metadata": {"public": True, "posted": True},
-=======
                         "metadata": {
                             "posted": True,
                             "public": True,
                         },
->>>>>>> 74d12db3
                     }
                 }
             )
@@ -831,11 +785,7 @@
                         "posture": DIDPosture.PUBLIC.moniker,
                         "key_type": ED25519.key_type,
                         "method": WEB.method_name,
-<<<<<<< HEAD
-                        "metadata": {"public": True, "posted": True},
-=======
                         "metadata": {"posted": True, "public": True},
->>>>>>> 74d12db3
                     }
                 }
             )
