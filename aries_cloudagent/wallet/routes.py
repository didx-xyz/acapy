"""Wallet admin routes."""

from aries_cloudagent.multitenant.base import BaseMultitenantManager
from aiohttp import web
from aiohttp_apispec import (
    docs,
    querystring_schema,
    request_schema,
    response_schema,
)

from marshmallow import fields, validate

from ..admin.request_context import AdminRequestContext
from ..ledger.base import BaseLedger
from ..ledger.endpoint_type import EndpointType
from ..ledger.error import LedgerConfigError, LedgerError
from ..messaging.models.openapi import OpenAPISchema
from ..messaging.valid import (
    DID_POSTURE,
    INDY_OR_KEY_DID,
    INDY_DID,
    ENDPOINT,
    ENDPOINT_TYPE,
    INDY_RAW_PUBLIC_KEY,
)
from .key_type import KeyType
from .did_method import DIDMethod
from .base import BaseWallet
from .did_info import DIDInfo
from .did_posture import DIDPosture
from .error import WalletError, WalletNotFoundError


class WalletModuleResponseSchema(OpenAPISchema):
    """Response schema for Wallet Module."""


class DIDSchema(OpenAPISchema):
    """Result schema for a DID."""

    did = fields.Str(description="DID of interest", **INDY_OR_KEY_DID)
    verkey = fields.Str(description="Public verification key", **INDY_RAW_PUBLIC_KEY)
    posture = fields.Str(
        description=(
            "Whether DID is current public DID, "
            "posted to ledger but not current public DID, "
            "or local to the wallet"
        ),
        **DID_POSTURE,
    )
    method = fields.Str(
        description="Did method associated with the DID",
        example=DIDMethod.SOV.method_name,
        validate=validate.OneOf([method.method_name for method in DIDMethod]),
    )
    key_type = fields.Str(
        description="Key type associated with the DID",
        example=KeyType.ED25519.key_type,
        validate=validate.OneOf(
            [KeyType.ED25519.key_type, KeyType.BLS12381G2.key_type]
        ),
    )


class DIDResultSchema(OpenAPISchema):
    """Result schema for a DID."""

    result = fields.Nested(DIDSchema())


class DIDListSchema(OpenAPISchema):
    """Result schema for connection list."""

    results = fields.List(fields.Nested(DIDSchema()), description="DID list")


class DIDEndpointWithTypeSchema(OpenAPISchema):
    """Request schema to set DID endpoint of particular type."""

    did = fields.Str(description="DID of interest", required=True, **INDY_DID)
    endpoint = fields.Str(
        description="Endpoint to set (omit to delete)", required=False, **ENDPOINT
    )
    endpoint_type = fields.Str(
        description=(
            f"Endpoint type to set (default '{EndpointType.ENDPOINT.w3c}'); "
            "affects only public or posted DIDs"
        ),
        required=False,
        **ENDPOINT_TYPE,
    )


class DIDEndpointSchema(OpenAPISchema):
    """Request schema to set DID endpoint; response schema to get DID endpoint."""

    did = fields.Str(description="DID of interest", required=True, **INDY_DID)
    endpoint = fields.Str(
        description="Endpoint to set (omit to delete)", required=False, **ENDPOINT
    )


class DIDListQueryStringSchema(OpenAPISchema):
    """Parameters and validators for DID list request query string."""

    did = fields.Str(description="DID of interest", required=False, **INDY_OR_KEY_DID)
    verkey = fields.Str(
        description="Verification key of interest",
        required=False,
        **INDY_RAW_PUBLIC_KEY,
    )
    posture = fields.Str(
        description=(
            "Whether DID is current public DID, "
            "posted to ledger but current public DID, "
            "or local to the wallet"
        ),
        required=False,
        **DID_POSTURE,
    )
    method = fields.Str(
        required=False,
        example=DIDMethod.KEY.method_name,
        validate=validate.OneOf([DIDMethod.KEY.method_name, DIDMethod.SOV.method_name]),
        description="DID method to query for. e.g. sov to only fetch indy/sov DIDs",
    )
    key_type = fields.Str(
        required=False,
        example=KeyType.ED25519.key_type,
        validate=validate.OneOf(
            [KeyType.ED25519.key_type, KeyType.BLS12381G2.key_type]
        ),
        description="Key type to query for.",
    )


class DIDQueryStringSchema(OpenAPISchema):
    """Parameters and validators for set public DID request query string."""

    did = fields.Str(description="DID of interest", required=True, **INDY_DID)


class DIDCreateOptionsSchema(OpenAPISchema):
    """Parameters and validators for create DID options."""

    key_type = fields.Str(
        required=True,
        example=KeyType.ED25519.key_type,
        validate=validate.OneOf(
            [KeyType.ED25519.key_type, KeyType.BLS12381G2.key_type]
        ),
    )


class DIDCreateSchema(OpenAPISchema):
    """Parameters and validators for create DID endpoint."""

    method = fields.Str(
        required=False,
        default=DIDMethod.SOV.method_name,
        example=DIDMethod.SOV.method_name,
        validate=validate.OneOf([DIDMethod.KEY.method_name, DIDMethod.SOV.method_name]),
    )

    options = fields.Nested(
        DIDCreateOptionsSchema,
        required=False,
        description="To define a key type for a did:key",
    )


def format_did_info(info: DIDInfo):
    """Serialize a DIDInfo object."""
    if info:
        return {
            "did": info.did,
            "verkey": info.verkey,
            "posture": DIDPosture.get(info.metadata).moniker,
            "key_type": info.key_type.key_type,
            "method": info.method.method_name,
        }


@docs(tags=["wallet"], summary="List wallet DIDs")
@querystring_schema(DIDListQueryStringSchema())
@response_schema(DIDListSchema, 200, description="")
async def wallet_did_list(request: web.BaseRequest):
    """
    Request handler for searching wallet DIDs.

    Args:
        request: aiohttp request object

    Returns:
        The DID list response

    """
    context: AdminRequestContext = request["context"]
    session = await context.session()
    wallet = session.inject_or(BaseWallet)
    if not wallet:
        raise web.HTTPForbidden(reason="No wallet available")
    filter_did = request.query.get("did")
    filter_verkey = request.query.get("verkey")
    filter_method = DIDMethod.from_method(request.query.get("method"))
    filter_posture = DIDPosture.get(request.query.get("posture"))
    filter_key_type = KeyType.from_key_type(request.query.get("key_type"))
    results = []

    if filter_posture is DIDPosture.PUBLIC:
        public_did_info = await wallet.get_public_did()
        if (
            public_did_info
            and (not filter_verkey or public_did_info.verkey == filter_verkey)
            and (not filter_did or public_did_info.did == filter_did)
            and (not filter_method or public_did_info.method == filter_method)
            and (not filter_key_type or public_did_info.key_type == filter_key_type)
        ):
            results.append(format_did_info(public_did_info))
    elif filter_posture is DIDPosture.POSTED:
        results = []
        posted_did_infos = await wallet.get_posted_dids()
        for info in posted_did_infos:
            if (
                (not filter_verkey or info.verkey == filter_verkey)
                and (not filter_did or info.did == filter_did)
                and (not filter_method or info.method == filter_method)
                and (not filter_key_type or info.key_type == filter_key_type)
            ):
                results.append(format_did_info(info))
    elif filter_did:
        try:
            info = await wallet.get_local_did(filter_did)
        except WalletError:
            # badly formatted DID or record not found
            info = None
        if (
            info
            and (not filter_verkey or info.verkey == filter_verkey)
            and (not filter_method or info.method == filter_method)
            and (not filter_key_type or info.key_type == filter_key_type)
            and (
                filter_posture is None
                or (
                    filter_posture is DIDPosture.WALLET_ONLY
                    and not info.metadata.get("posted")
                )
            )
        ):
            results.append(format_did_info(info))
    elif filter_verkey:
        try:
            info = await wallet.get_local_did_for_verkey(filter_verkey)
        except WalletError:
            info = None
        if (
            info
            and (not filter_method or info.method == filter_method)
            and (not filter_key_type or info.key_type == filter_key_type)
            and (
                filter_posture is None
                or (
                    filter_posture is DID_POSTURE.WALLET_ONLY
                    and not info.metadata.get("posted")
                )
            )
        ):
            results.append(format_did_info(info))
    else:
        dids = await wallet.get_local_dids()
        results = [
            format_did_info(info)
            for info in dids
            if (
                filter_posture is None
                or DIDPosture.get(info.metadata) is DIDPosture.WALLET_ONLY
            )
            and (not filter_method or info.method == filter_method)
            and (not filter_key_type or info.key_type == filter_key_type)
        ]

    results.sort(
        key=lambda info: (DIDPosture.get(info["posture"]).ordinal, info["did"])
    )
    return web.json_response({"results": results})


@docs(tags=["wallet"], summary="Create a local DID")
@request_schema(DIDCreateSchema())
@response_schema(DIDResultSchema, 200, description="")
async def wallet_create_did(request: web.BaseRequest):
    """
    Request handler for creating a new local DID in the wallet.

    Args:
        request: aiohttp request object

    Returns:
        The DID info

    """
    context: AdminRequestContext = request["context"]

    try:
        body = await request.json()
    except Exception:
        body = {}

    # set default method and key type for backwards compat
    key_type = (
        KeyType.from_key_type(body.get("options", {}).get("key_type"))
        or KeyType.ED25519
    )
    method = DIDMethod.from_method(body.get("method")) or DIDMethod.SOV

    if not method.supports_key_type(key_type):
        raise web.HTTPForbidden(
            reason=(
                f"method {method.method_name} does not"
                f" support key type {key_type.key_type}"
            )
        )

    session = await context.session()
    wallet = session.inject_or(BaseWallet)
    if not wallet:
        raise web.HTTPForbidden(reason="No wallet available")
    try:
        info = await wallet.create_local_did(method=method, key_type=key_type)

    except WalletError as err:
        raise web.HTTPBadRequest(reason=err.roll_up) from err

    return web.json_response({"result": format_did_info(info)})


@docs(tags=["wallet"], summary="Fetch the current public DID")
@response_schema(DIDResultSchema, 200, description="")
async def wallet_get_public_did(request: web.BaseRequest):
    """
    Request handler for fetching the current public DID.

    Args:
        request: aiohttp request object

    Returns:
        The DID info

    """
    context: AdminRequestContext = request["context"]
    session = await context.session()
    wallet = session.inject_or(BaseWallet)
    if not wallet:
        raise web.HTTPForbidden(reason="No wallet available")
    try:
        info = await wallet.get_public_did()
    except WalletError as err:
        raise web.HTTPBadRequest(reason=err.roll_up) from err

    return web.json_response({"result": format_did_info(info)})


@docs(tags=["wallet"], summary="Assign the current public DID")
@querystring_schema(DIDQueryStringSchema())
@response_schema(DIDResultSchema, 200, description="")
async def wallet_set_public_did(request: web.BaseRequest):
    """
    Request handler for setting the current public DID.

    Args:
        request: aiohttp request object

    Returns:
        The updated DID info

    """
    context: AdminRequestContext = request["context"]
    session = await context.session()
    wallet = session.inject_or(BaseWallet)
    if not wallet:
        raise web.HTTPForbidden(reason="No wallet available")
    did = request.query.get("did")
    if not did:
        raise web.HTTPBadRequest(reason="Request query must include DID")

    # Multitenancy setup
<<<<<<< HEAD
    multitenant_mgr = session.inject(BaseMultitenantManager, required=False)
=======
    multitenant_mgr = session.inject_or(MultitenantManager)
>>>>>>> 1a4df0a0
    wallet_id = session.settings.get("wallet.id")

    try:
        ledger = session.inject_or(BaseLedger)
        if not ledger:
            reason = "No ledger available"
            if not session.settings.get_value("wallet.type"):
                reason += ": missing wallet-type?"
            raise web.HTTPForbidden(reason=reason)

        async with ledger:
            if not await ledger.get_key_for_did(did):
                raise web.HTTPNotFound(reason=f"DID {did} is not posted to the ledger")

        did_info = await wallet.get_local_did(did)
        info = await wallet.set_public_did(did_info)
        if info:
            # Publish endpoint if necessary
            endpoint = did_info.metadata.get("endpoint")

            if not endpoint:
                endpoint = session.settings.get("default_endpoint")
                await wallet.set_did_endpoint(info.did, endpoint, ledger)

            async with ledger:
                await ledger.update_endpoint_for_did(info.did, endpoint)

            # Add multitenant relay mapping so implicit invitations are still routed
            if multitenant_mgr and wallet_id:
                await multitenant_mgr.add_key(
                    wallet_id, info.verkey, skip_if_exists=True
                )

    except WalletNotFoundError as err:
        raise web.HTTPNotFound(reason=err.roll_up) from err
    except (LedgerError, WalletError) as err:
        raise web.HTTPBadRequest(reason=err.roll_up) from err

    return web.json_response({"result": format_did_info(info)})


@docs(
    tags=["wallet"], summary="Update endpoint in wallet and on ledger if posted to it"
)
@request_schema(DIDEndpointWithTypeSchema)
@response_schema(WalletModuleResponseSchema(), description="")
async def wallet_set_did_endpoint(request: web.BaseRequest):
    """
    Request handler for setting an endpoint for a DID.

    Args:
        request: aiohttp request object
    """
    context: AdminRequestContext = request["context"]
    session = await context.session()
    wallet = session.inject_or(BaseWallet)
    if not wallet:
        raise web.HTTPForbidden(reason="No wallet available")

    body = await request.json()
    did = body["did"]
    endpoint = body.get("endpoint")
    endpoint_type = EndpointType.get(
        body.get("endpoint_type", EndpointType.ENDPOINT.w3c)
    )

    try:
        ledger = session.inject_or(BaseLedger)
        await wallet.set_did_endpoint(did, endpoint, ledger, endpoint_type)
    except WalletNotFoundError as err:
        raise web.HTTPNotFound(reason=err.roll_up) from err
    except LedgerConfigError as err:
        raise web.HTTPForbidden(reason=err.roll_up) from err
    except (LedgerError, WalletError) as err:
        raise web.HTTPBadRequest(reason=err.roll_up) from err

    return web.json_response({})


@docs(tags=["wallet"], summary="Query DID endpoint in wallet")
@querystring_schema(DIDQueryStringSchema())
@response_schema(DIDEndpointSchema, 200, description="")
async def wallet_get_did_endpoint(request: web.BaseRequest):
    """
    Request handler for getting the current DID endpoint from the wallet.

    Args:
        request: aiohttp request object

    Returns:
        The updated DID info

    """
    context: AdminRequestContext = request["context"]
    session = await context.session()
    wallet = session.inject_or(BaseWallet)
    if not wallet:
        raise web.HTTPForbidden(reason="No wallet available")
    did = request.query.get("did")
    if not did:
        raise web.HTTPBadRequest(reason="Request query must include DID")
    try:
        did_info = await wallet.get_local_did(did)
        endpoint = did_info.metadata.get("endpoint")
    except WalletNotFoundError as err:
        raise web.HTTPNotFound(reason=err.roll_up) from err
    except WalletError as err:
        raise web.HTTPBadRequest(reason=err.roll_up) from err

    return web.json_response({"did": did, "endpoint": endpoint})


@docs(tags=["wallet"], summary="Rotate keypair for a DID not posted to the ledger")
@querystring_schema(DIDQueryStringSchema())
@response_schema(WalletModuleResponseSchema(), description="")
async def wallet_rotate_did_keypair(request: web.BaseRequest):
    """
    Request handler for rotating local DID keypair.

    Args:
        request: aiohttp request object

    Returns:
        An empty JSON response

    """
    context: AdminRequestContext = request["context"]
    session = await context.session()
    wallet = session.inject_or(BaseWallet)
    if not wallet:
        raise web.HTTPForbidden(reason="No wallet available")
    did = request.query.get("did")
    if not did:
        raise web.HTTPBadRequest(reason="Request query must include DID")
    try:
        did_info = await wallet.get_local_did(did)
        if did_info.metadata.get("posted", False):
            # call from ledger API instead to propagate through ledger NYM transaction
            raise web.HTTPBadRequest(reason=f"DID {did} is posted to the ledger")
        await wallet.rotate_did_keypair_start(did)  # do not take seed over the wire
        await wallet.rotate_did_keypair_apply(did)
    except WalletNotFoundError as err:
        raise web.HTTPNotFound(reason=err.roll_up) from err
    except WalletError as err:
        raise web.HTTPBadRequest(reason=err.roll_up) from err

    return web.json_response({})


async def register(app: web.Application):
    """Register routes."""

    app.add_routes(
        [
            web.get("/wallet/did", wallet_did_list, allow_head=False),
            web.post("/wallet/did/create", wallet_create_did),
            web.get("/wallet/did/public", wallet_get_public_did, allow_head=False),
            web.post("/wallet/did/public", wallet_set_public_did),
            web.post("/wallet/set-did-endpoint", wallet_set_did_endpoint),
            web.get(
                "/wallet/get-did-endpoint", wallet_get_did_endpoint, allow_head=False
            ),
            web.patch("/wallet/did/local/rotate-keypair", wallet_rotate_did_keypair),
        ]
    )


def post_process_routes(app: web.Application):
    """Amend swagger API."""

    # Add top-level tags description
    if "tags" not in app._state["swagger_dict"]:
        app._state["swagger_dict"]["tags"] = []
    app._state["swagger_dict"]["tags"].append(
        {
            "name": "wallet",
            "description": "DID and tag policy management",
            "externalDocs": {
                "description": "Design",
                "url": (
                    "https://github.com/hyperledger/indy-sdk/tree/"
                    "master/docs/design/003-wallet-storage"
                ),
            },
        }
    )<|MERGE_RESOLUTION|>--- conflicted
+++ resolved
@@ -385,11 +385,7 @@
         raise web.HTTPBadRequest(reason="Request query must include DID")
 
     # Multitenancy setup
-<<<<<<< HEAD
-    multitenant_mgr = session.inject(BaseMultitenantManager, required=False)
-=======
-    multitenant_mgr = session.inject_or(MultitenantManager)
->>>>>>> 1a4df0a0
+    multitenant_mgr = session.inject_or(BaseMultitenantManager)
     wallet_id = session.settings.get("wallet.id")
 
     try:
