"""
The Conductor.

The conductor is responsible for coordinating messages that are received
over the network, communicating with the ledger, passing messages to handlers,
instantiating concrete implementations of required modules and storing data in the
wallet.

"""

import hashlib
import json
import logging

from qrcode import QRCode

from ..admin.base_server import BaseAdminServer
from ..admin.server import AdminResponder, AdminServer
from ..config.default_context import ContextBuilder
from ..config.injection_context import InjectionContext
from ..config.ledger import (
    get_genesis_transactions,
    ledger_config,
    load_multiple_genesis_transactions_from_config,
)
from ..config.logging import LoggingConfigurator
from ..config.provider import ClassProvider
from ..config.wallet import wallet_config
from ..core.profile import Profile
from ..indy.verifier import IndyVerifier
<<<<<<< HEAD
=======

# from ..ledger.base import BaseLedger
>>>>>>> 80049e7e
from ..ledger.error import LedgerConfigError, LedgerTransactionError
from ..ledger.multiple_ledger.base_manager import (
    BaseMultipleLedgerManager,
    MultipleLedgerManagerError,
)
from ..ledger.multiple_ledger.ledger_requests_executor import IndyLedgerRequestsExecutor
from ..ledger.multiple_ledger.manager_provider import MultiIndyLedgerManagerProvider
from ..messaging.responder import BaseResponder
from ..multitenant.base import BaseMultitenantManager
from ..multitenant.manager_provider import MultitenantManagerProvider
from ..protocols.connections.v1_0.manager import (
    ConnectionManager,
    ConnectionManagerError,
)
from ..protocols.connections.v1_0.messages.connection_invitation import (
    ConnectionInvitation,
)
from ..protocols.coordinate_mediation.mediation_invite_store import MediationInviteStore
from ..protocols.coordinate_mediation.v1_0.manager import MediationManager
from ..protocols.coordinate_mediation.v1_0.route_manager import RouteManager
from ..protocols.coordinate_mediation.v1_0.route_manager_provider import (
    RouteManagerProvider,
)
from ..protocols.out_of_band.v1_0.manager import OutOfBandManager
from ..protocols.out_of_band.v1_0.messages.invitation import HSProto, InvitationMessage
from ..storage.base import BaseStorage
from ..storage.error import StorageNotFoundError
from ..transport.inbound.manager import InboundTransportManager
from ..transport.inbound.message import InboundMessage
from ..transport.outbound.base import OutboundDeliveryError
from ..transport.outbound.manager import OutboundTransportManager, QueuedOutboundMessage
from ..transport.outbound.message import OutboundMessage
from ..transport.outbound.status import OutboundSendStatus
from ..transport.wire_format import BaseWireFormat
from ..utils.stats import Collector
from ..utils.task_queue import CompletedTask, TaskQueue
from ..vc.ld_proofs.document_loader import DocumentLoader
from ..version import RECORD_TYPE_ACAPY_VERSION, __version__
from ..wallet.did_info import DIDInfo
from .dispatcher import Dispatcher
from .oob_processor import OobMessageProcessor
from .util import SHUTDOWN_EVENT_TOPIC, STARTUP_EVENT_TOPIC

LOGGER = logging.getLogger(__name__)


class Conductor:
    """
    Conductor class.

    Class responsible for initializing concrete implementations
    of our require interfaces and routing inbound and outbound message data.
    """

    def __init__(self, context_builder: ContextBuilder) -> None:
        """
        Initialize an instance of Conductor.

        Args:
            inbound_transports: Configuration for inbound transports
            outbound_transports: Configuration for outbound transports
            settings: Dictionary of various settings

        """
        self.admin_server = None
        self.context_builder = context_builder
        self.dispatcher: Dispatcher = None
        self.inbound_transport_manager: InboundTransportManager = None
        self.outbound_transport_manager: OutboundTransportManager = None
        self.root_profile: Profile = None
        self.setup_public_did: DIDInfo = None

    @property
    def context(self) -> InjectionContext:
        """Accessor for the injection context."""
        return self.root_profile.context

    async def setup(self):
        """Initialize the global request context."""

        context = await self.context_builder.build_context()

        # Fetch genesis transactions if necessary
        if context.settings.get("ledger.ledger_config_list"):
            await load_multiple_genesis_transactions_from_config(context.settings)
        if (
            context.settings.get("ledger.genesis_transactions")
            or context.settings.get("ledger.genesis_file")
            or context.settings.get("ledger.genesis_url")
        ):
            await get_genesis_transactions(context.settings)

        # Configure the root profile
        self.root_profile, self.setup_public_did = await wallet_config(context)
        context = self.root_profile.context

        # Multiledger Setup
        if (
            context.settings.get("ledger.ledger_config_list")
            and len(context.settings.get("ledger.ledger_config_list")) > 0
        ):
            context.injector.bind_provider(
                BaseMultipleLedgerManager,
                MultiIndyLedgerManagerProvider(self.root_profile),
            )
            if not (context.settings.get("ledger.genesis_transactions")):
                ledger = (
                    await context.injector.inject(
                        BaseMultipleLedgerManager
                    ).get_write_ledger()
                )[1]
                if (
                    self.root_profile.BACKEND_NAME == "askar"
                    and ledger.BACKEND_NAME == "indy-vdr"
                ):
<<<<<<< HEAD
=======
                    # context.injector.bind_instance(BaseLedger, ledger)
>>>>>>> 80049e7e
                    context.injector.bind_provider(
                        IndyVerifier,
                        ClassProvider(
                            "aries_cloudagent.indy.credx.verifier.IndyCredxVerifier",
                            self.root_profile,
                        ),
                    )
                elif (
                    self.root_profile.BACKEND_NAME == "indy"
                    and ledger.BACKEND_NAME == "indy"
                ):
<<<<<<< HEAD
=======
                    # context.injector.bind_instance(BaseLedger, ledger)
>>>>>>> 80049e7e
                    context.injector.bind_provider(
                        IndyVerifier,
                        ClassProvider(
                            "aries_cloudagent.indy.sdk.verifier.IndySdkVerifier",
                            self.root_profile,
                        ),
                    )
                else:
                    raise MultipleLedgerManagerError(
                        "Multiledger is supported only for Indy SDK or Askar "
                        "[Indy VDR] profile"
                    )
        context.injector.bind_instance(
            IndyLedgerRequestsExecutor, IndyLedgerRequestsExecutor(self.root_profile)
        )

        # Configure the ledger
        if not await ledger_config(
            self.root_profile, self.setup_public_did and self.setup_public_did.did
        ):
            LOGGER.warning("No ledger configured")

        # Register all inbound transports
        self.inbound_transport_manager = InboundTransportManager(
            self.root_profile, self.inbound_message_router, self.handle_not_returned
        )
        await self.inbound_transport_manager.setup()
        context.injector.bind_instance(
            InboundTransportManager, self.inbound_transport_manager
        )

        # Register all outbound transports
        self.outbound_transport_manager = OutboundTransportManager(
            self.root_profile, self.handle_not_delivered
        )
        await self.outbound_transport_manager.setup()

        # Initialize dispatcher
        self.dispatcher = Dispatcher(self.root_profile)
        await self.dispatcher.setup()

        wire_format = context.inject_or(BaseWireFormat)
        if wire_format and hasattr(wire_format, "task_queue"):
            wire_format.task_queue = self.dispatcher.task_queue

        # Bind manager for multitenancy related tasks
        if context.settings.get("multitenant.enabled"):
            context.injector.bind_provider(
                BaseMultitenantManager, MultitenantManagerProvider(self.root_profile)
            )

        # Bind route manager provider
        context.injector.bind_provider(
            RouteManager, RouteManagerProvider(self.root_profile)
        )

        # Bind oob message processor to be able to receive and process un-encrypted
        # messages
        context.injector.bind_instance(
            OobMessageProcessor,
            OobMessageProcessor(inbound_message_router=self.inbound_message_router),
        )

        # Bind default PyLD document loader
        context.injector.bind_instance(
            DocumentLoader, DocumentLoader(self.root_profile)
        )

        # Admin API
        if context.settings.get("admin.enabled"):
            try:
                admin_host = context.settings.get("admin.host", "0.0.0.0")
                admin_port = context.settings.get("admin.port", "80")
                self.admin_server = AdminServer(
                    admin_host,
                    admin_port,
                    context,
                    self.root_profile,
                    self.outbound_message_router,
                    self.webhook_router,
                    self.stop,
                    self.dispatcher.task_queue,
                    self.get_stats,
                )
                context.injector.bind_instance(BaseAdminServer, self.admin_server)
            except Exception:
                LOGGER.exception("Unable to register admin server")
                raise

        # Fetch stats collector, if any
        collector = context.inject_or(Collector)
        if collector:
            # add stats to our own methods
            collector.wrap(
                self,
                (
                    # "inbound_message_router",
                    "outbound_message_router",
                    # "create_inbound_session",
                ),
            )
            # at the class level (!) should not be performed multiple times
            collector.wrap(
                ConnectionManager,
                (
                    # "get_connection_targets",
                    "fetch_did_document",
                    "find_inbound_connection",
                ),
            )

    async def start(self) -> None:
        """Start the agent."""

        context = self.root_profile.context

        # Start up transports
        try:
            await self.inbound_transport_manager.start()
        except Exception:
            LOGGER.exception("Unable to start inbound transports")
            raise
        try:
            await self.outbound_transport_manager.start()
        except Exception:
            LOGGER.exception("Unable to start outbound transports")
            raise

        # Start up Admin server
        if self.admin_server:
            try:
                await self.admin_server.start()
            except Exception:
                LOGGER.exception("Unable to start administration API")
            # Make admin responder available during message parsing
            # This allows webhooks to be called when a connection is marked active,
            # for example
            responder = AdminResponder(
                self.root_profile,
                self.admin_server.outbound_message_router,
            )
            context.injector.bind_instance(BaseResponder, responder)

        # Get agent label
        default_label = context.settings.get("default_label")

        # Show some details about the configuration to the user
        LoggingConfigurator.print_banner(
            default_label,
            self.inbound_transport_manager.registered_transports,
            self.outbound_transport_manager.registered_transports,
            self.setup_public_did and self.setup_public_did.did,
            self.admin_server,
        )

        # record ACA-Py version in Wallet, if needed
        async with self.root_profile.session() as session:
            storage: BaseStorage = session.context.inject(BaseStorage)
            agent_version = f"v{__version__}"
            try:
                record = await storage.find_record(
                    type_filter=RECORD_TYPE_ACAPY_VERSION,
                    tag_query={},
                )
                if record.value != agent_version:
                    LOGGER.exception(
                        (
                            f"Wallet storage version {record.value} "
                            "does not match this ACA-Py agent "
                            f"version {agent_version}. Run aca-py "
                            "upgrade command to fix this."
                        )
                    )
                    raise
            except StorageNotFoundError:
                pass

        # Create a static connection for use by the test-suite
        if context.settings.get("debug.test_suite_endpoint"):
            mgr = ConnectionManager(self.root_profile)
            their_endpoint = context.settings["debug.test_suite_endpoint"]
            test_conn = await mgr.create_static_connection(
                my_seed=hashlib.sha256(b"aries-protocol-test-subject").digest(),
                their_seed=hashlib.sha256(b"aries-protocol-test-suite").digest(),
                their_endpoint=their_endpoint,
                alias="test-suite",
            )
            print("Created static connection for test suite")
            print(" - My DID:", test_conn.my_did)
            print(" - Their DID:", test_conn.their_did)
            print(" - Their endpoint:", their_endpoint)
            print()
            del mgr

        # Clear default mediator
        if context.settings.get("mediation.clear"):
            mediation_mgr = MediationManager(self.root_profile)
            await mediation_mgr.clear_default_mediator()
            print("Default mediator cleared.")

        # Clear default mediator
        # Set default mediator by id
        default_mediator_id = context.settings.get("mediation.default_id")
        if default_mediator_id:
            mediation_mgr = MediationManager(self.root_profile)
            try:
                await mediation_mgr.set_default_mediator_by_id(default_mediator_id)
                print(f"Default mediator set to {default_mediator_id}")
            except Exception:
                LOGGER.exception("Error updating default mediator")

        # Print an invitation to the terminal
        if context.settings.get("debug.print_invitation"):
            try:
                mgr = OutOfBandManager(self.root_profile)
                invi_rec = await mgr.create_invitation(
                    my_label=context.settings.get("debug.invite_label"),
                    public=context.settings.get("debug.invite_public", False),
                    multi_use=context.settings.get("debug.invite_multi_use", False),
                    hs_protos=[HSProto.RFC23],
                    metadata=json.loads(
                        context.settings.get("debug.invite_metadata_json", "{}")
                    ),
                )
                base_url = context.settings.get("invite_base_url")
                invite_url = invi_rec.invitation.to_url(base_url)
                print("Invitation URL:")
                print(invite_url, flush=True)
                qr = QRCode(border=1)
                qr.add_data(invite_url)
                qr.print_ascii(invert=True)
                del mgr
            except Exception:
                LOGGER.exception("Error creating invitation")

        # Print connections protocol invitation to the terminal
        if context.settings.get("debug.print_connections_invitation"):
            try:
                mgr = ConnectionManager(self.root_profile)
                _record, invite = await mgr.create_invitation(
                    my_label=context.settings.get("debug.invite_label"),
                    public=context.settings.get("debug.invite_public", False),
                    multi_use=context.settings.get("debug.invite_multi_use", False),
                    metadata=json.loads(
                        context.settings.get("debug.invite_metadata_json", "{}")
                    ),
                )
                base_url = context.settings.get("invite_base_url")
                invite_url = invite.to_url(base_url)
                print("Invitation URL (Connections protocol):")
                print(invite_url, flush=True)
                qr = QRCode(border=1)
                qr.add_data(invite_url)
                qr.print_ascii(invert=True)
                del mgr
            except Exception:
                LOGGER.exception("Error creating invitation")

        # mediation connection establishment
        provided_invite: str = context.settings.get("mediation.invite")

        try:
            async with self.root_profile.session() as session:
                invite_store = MediationInviteStore(session.context.inject(BaseStorage))
                mediation_invite_record = (
                    await invite_store.get_mediation_invite_record(provided_invite)
                )
        except Exception:
            LOGGER.exception("Error retrieving mediator invitation")
            mediation_invite_record = None

        # Accept mediation invitation if one was specified or stored
        if mediation_invite_record is not None:
            try:
                mediation_connections_invite = context.settings.get(
                    "mediation.connections_invite", False
                )
                invitation_handler = (
                    ConnectionInvitation
                    if mediation_connections_invite
                    else InvitationMessage
                )

                if not mediation_invite_record.used:
                    # clear previous mediator configuration before establishing a
                    # new one
                    await MediationManager(self.root_profile).clear_default_mediator()

                    mgr = (
                        ConnectionManager(self.root_profile)
                        if mediation_connections_invite
                        else OutOfBandManager(self.root_profile)
                    )
                    record = await mgr.receive_invitation(
                        invitation=invitation_handler.from_url(
                            mediation_invite_record.invite
                        ),
                        auto_accept=True,
                    )
                    async with self.root_profile.session() as session:
                        await (
                            MediationInviteStore(
                                session.context.inject(BaseStorage)
                            ).mark_default_invite_as_used()
                        )

                        await record.metadata_set(
                            session, MediationManager.SEND_REQ_AFTER_CONNECTION, True
                        )
                        await record.metadata_set(
                            session, MediationManager.SET_TO_DEFAULT_ON_GRANTED, True
                        )

                    print("Attempting to connect to mediator...")
                    del mgr
            except Exception:
                LOGGER.exception("Error accepting mediation invitation")

        # notify protcols of startup status
        await self.root_profile.notify(STARTUP_EVENT_TOPIC, {})

    async def stop(self, timeout=1.0):
        """Stop the agent."""
        # notify protcols that we are shutting down
        if self.root_profile:
            await self.root_profile.notify(SHUTDOWN_EVENT_TOPIC, {})

        shutdown = TaskQueue()
        if self.dispatcher:
            shutdown.run(self.dispatcher.complete())
        if self.admin_server:
            shutdown.run(self.admin_server.stop())
        if self.inbound_transport_manager:
            shutdown.run(self.inbound_transport_manager.stop())
        if self.outbound_transport_manager:
            shutdown.run(self.outbound_transport_manager.stop())

        if self.root_profile:
            # close multitenant profiles
            multitenant_mgr = self.context.inject_or(BaseMultitenantManager)
            if multitenant_mgr:
                for profile in multitenant_mgr.open_profiles:
                    shutdown.run(profile.close())

            shutdown.run(self.root_profile.close())

        await shutdown.complete(timeout)

    def inbound_message_router(
        self,
        profile: Profile,
        message: InboundMessage,
        can_respond: bool = False,
    ):
        """
        Route inbound messages.

        Args:
            context: The context associated with the inbound message
            message: The inbound message instance
            can_respond: If the session supports return routing

        """

        if message.receipt.direct_response_requested and not can_respond:
            LOGGER.warning(
                "Direct response requested, but not supported by transport: %s",
                message.transport_type,
            )

        # Note: at this point we could send the message to a shared queue
        # if this pod is too busy to process it

        try:
            self.dispatcher.queue_message(
                profile,
                message,
                self.outbound_message_router,
                lambda completed: self.dispatch_complete(message, completed),
            )
        except (LedgerConfigError, LedgerTransactionError) as e:
            LOGGER.error("Shutdown on ledger error %s", str(e))
            if self.admin_server:
                self.admin_server.notify_fatal_error()
            raise

    def dispatch_complete(self, message: InboundMessage, completed: CompletedTask):
        """Handle completion of message dispatch."""
        if completed.exc_info:
            LOGGER.exception(
                "Exception in message handler:", exc_info=completed.exc_info
            )
            if isinstance(completed.exc_info[1], LedgerConfigError) or isinstance(
                completed.exc_info[1], LedgerTransactionError
            ):
                LOGGER.error(
                    "%shutdown on ledger error %s",
                    "S" if self.admin_server else "No admin server to s",
                    str(completed.exc_info[1]),
                )
                if self.admin_server:
                    self.admin_server.notify_fatal_error()
            else:
                LOGGER.error(
                    "DON'T shutdown on %s %s",
                    completed.exc_info[0].__name__,
                    str(completed.exc_info[1]),
                )
        self.inbound_transport_manager.dispatch_complete(message, completed)

    async def get_stats(self) -> dict:
        """Get the current stats tracked by the conductor."""
        stats = {
            "in_sessions": len(self.inbound_transport_manager.sessions),
            "out_encode": 0,
            "out_deliver": 0,
            "task_active": self.dispatcher.task_queue.current_active,
            "task_done": self.dispatcher.task_queue.total_done,
            "task_failed": self.dispatcher.task_queue.total_failed,
            "task_pending": self.dispatcher.task_queue.current_pending,
        }
        for m in self.outbound_transport_manager.outbound_buffer:
            if m.state == QueuedOutboundMessage.STATE_ENCODE:
                stats["out_encode"] += 1
            if m.state == QueuedOutboundMessage.STATE_DELIVER:
                stats["out_deliver"] += 1
        return stats

    async def outbound_message_router(
        self,
        profile: Profile,
        outbound: OutboundMessage,
        inbound: InboundMessage = None,
    ) -> OutboundSendStatus:
        """
        Route an outbound message.

        Args:
            profile: The active profile for the request
            message: An outbound message to be sent
            inbound: The inbound message that produced this response, if available
        """
        status: OutboundSendStatus = await self._outbound_message_router(
            profile=profile, outbound=outbound, inbound=inbound
        )
        await profile.notify(status.topic, outbound)
        return status

    async def _outbound_message_router(
        self,
        profile: Profile,
        outbound: OutboundMessage,
        inbound: InboundMessage = None,
    ) -> OutboundSendStatus:
        """
        Route an outbound message.

        Args:
            profile: The active profile for the request
            message: An outbound message to be sent
            inbound: The inbound message that produced this response, if available
        """
        if not outbound.target and outbound.reply_to_verkey:
            if not outbound.reply_from_verkey and inbound:
                outbound.reply_from_verkey = inbound.receipt.recipient_verkey
            # return message to an inbound session
            if self.inbound_transport_manager.return_to_session(outbound):
                return OutboundSendStatus.SENT_TO_SESSION

        if not outbound.to_session_only:
            return await self.queue_outbound(profile, outbound, inbound)

    def handle_not_returned(self, profile: Profile, outbound: OutboundMessage):
        """Handle a message that failed delivery via an inbound session."""
        try:
            self.dispatcher.run_task(self.queue_outbound(profile, outbound))
        except (LedgerConfigError, LedgerTransactionError) as e:
            LOGGER.error("Shutdown on ledger error %s", str(e))
            if self.admin_server:
                self.admin_server.notify_fatal_error()
            raise

    async def queue_outbound(
        self,
        profile: Profile,
        outbound: OutboundMessage,
        inbound: InboundMessage = None,
    ) -> OutboundSendStatus:
        """
        Queue an outbound message for transport.

        Args:
            profile: The active profile
            message: An outbound message to be sent
            inbound: The inbound message that produced this response, if available
        """
        has_target = outbound.target or outbound.target_list

        # populate connection target(s)
        if not has_target and outbound.connection_id:
            conn_mgr = ConnectionManager(profile)
            try:
                outbound.target_list = await self.dispatcher.run_task(
                    conn_mgr.get_connection_targets(
                        connection_id=outbound.connection_id
                    )
                )
            except ConnectionManagerError:
                LOGGER.exception("Error preparing outbound message for transmission")
                return
            except (LedgerConfigError, LedgerTransactionError) as e:
                LOGGER.error("Shutdown on ledger error %s", str(e))
                if self.admin_server:
                    self.admin_server.notify_fatal_error()
                raise
            del conn_mgr
        # Find oob/connectionless target we can send the message to
        elif not has_target and outbound.reply_thread_id:
            message_processor = profile.inject(OobMessageProcessor)
            outbound.target = await self.dispatcher.run_task(
                message_processor.find_oob_target_for_outbound_message(
                    profile, outbound
                )
            )

        return await self._queue_message(profile, outbound)

    async def _queue_message(
        self, profile: Profile, outbound: OutboundMessage
    ) -> OutboundSendStatus:
        """Save the message to an internal outbound queue."""
        try:
            await self.outbound_transport_manager.enqueue_message(profile, outbound)
            return OutboundSendStatus.QUEUED_FOR_DELIVERY
        except OutboundDeliveryError:
            LOGGER.warning("Cannot queue message for delivery, no supported transport")
            return self.handle_not_delivered(profile, outbound)

    def handle_not_delivered(
        self, profile: Profile, outbound: OutboundMessage
    ) -> OutboundSendStatus:
        """Handle a message that failed delivery via outbound transports."""
        queued_for_inbound = self.inbound_transport_manager.return_undelivered(outbound)
        return (
            OutboundSendStatus.WAITING_FOR_PICKUP
            if queued_for_inbound
            else OutboundSendStatus.UNDELIVERABLE
        )

    def webhook_router(
        self,
        topic: str,
        payload: dict,
        endpoint: str,
        max_attempts: int = None,
        metadata: dict = None,
    ):
        """
        Route a webhook through the outbound transport manager.

        Args:
            topic: The webhook topic
            payload: The webhook payload
            endpoint: The endpoint of the webhook target
            max_attempts: The maximum number of attempts
            metadata: Additional metadata associated with the payload
        """
        try:
            self.outbound_transport_manager.enqueue_webhook(
                topic, payload, endpoint, max_attempts, metadata
            )
        except OutboundDeliveryError:
            LOGGER.warning(
                "Cannot queue message webhook for delivery, no supported transport"
            )<|MERGE_RESOLUTION|>--- conflicted
+++ resolved
@@ -28,11 +28,7 @@
 from ..config.wallet import wallet_config
 from ..core.profile import Profile
 from ..indy.verifier import IndyVerifier
-<<<<<<< HEAD
-=======
-
-# from ..ledger.base import BaseLedger
->>>>>>> 80049e7e
+
 from ..ledger.error import LedgerConfigError, LedgerTransactionError
 from ..ledger.multiple_ledger.base_manager import (
     BaseMultipleLedgerManager,
@@ -148,10 +144,6 @@
                     self.root_profile.BACKEND_NAME == "askar"
                     and ledger.BACKEND_NAME == "indy-vdr"
                 ):
-<<<<<<< HEAD
-=======
-                    # context.injector.bind_instance(BaseLedger, ledger)
->>>>>>> 80049e7e
                     context.injector.bind_provider(
                         IndyVerifier,
                         ClassProvider(
@@ -163,10 +155,6 @@
                     self.root_profile.BACKEND_NAME == "indy"
                     and ledger.BACKEND_NAME == "indy"
                 ):
-<<<<<<< HEAD
-=======
-                    # context.injector.bind_instance(BaseLedger, ledger)
->>>>>>> 80049e7e
                     context.injector.bind_provider(
                         IndyVerifier,
                         ClassProvider(
