--- conflicted
+++ resolved
@@ -76,30 +76,6 @@
         ) as mock_close, async_mock.patch.object(
             indy.wallet, "delete_wallet", async_mock.CoroutineMock()
         ) as mock_delete:
-<<<<<<< HEAD
-            context = InjectionContext()
-            context.injector.bind_instance(IndySdkLedgerPool, IndySdkLedgerPool("name"))
-            fake_profile = await IndySdkProfileManager().provision(
-                context,
-                {
-                    "auto_recreate": True,
-                    "auto_remove": True,
-                    "name": "test-wallet",
-                    "key": await IndySdkWallet.generate_wallet_key(),
-                    "key_derivation_method": "RAW",
-                    "storage_type": "postgres_storage",
-                    "storage_config": json.dumps({"url": "dummy"}),
-                    "storage_creds": json.dumps(
-                        {
-                            "account": "postgres",
-                            "password": "mysecretpassword",
-                            "admin_account": "postgres",
-                            "admin_password": "mysecretpassword",
-                        }
-                    ),
-                },
-            )
-=======
             config = {
                 "auto_recreate": True,
                 "auto_remove": True,
@@ -117,11 +93,12 @@
                     }
                 ),
             }
-            fake_profile = await IndySdkProfileManager().provision(config)
-            opened = await IndySdkProfileManager().open(config)  # cover open()
+            context = InjectionContext()
+            context.injector.bind_instance(IndySdkLedgerPool, IndySdkLedgerPool("name"))
+            fake_profile = await IndySdkProfileManager().provision(context, config)
+            opened = await IndySdkProfileManager().open(context, config)  # cover open()
             await opened.close()
 
->>>>>>> 3887f697
             session = await fake_profile.session()
             storage = session.inject(BaseStorage)
 
