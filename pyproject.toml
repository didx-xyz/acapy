--- conflicted
+++ resolved
@@ -1,11 +1,6 @@
 [tool.poetry]
-<<<<<<< HEAD
 name = "acapy_agent_didx"
 version = "1.1.1b5"
-=======
-name = "acapy_agent"
-version = "1.1.1"
->>>>>>> 4559704d
 description = "(ACA-Py) A Cloud Agent Python is a foundation for building decentralized identity applications and services running in non-mobile environments. "
 authors = []
 license = "Apache-2.0"
@@ -55,26 +50,16 @@
 # did libraries
 did-peer-2 = "^0.1.2"
 did-peer-4 = "^0.1.4"
-<<<<<<< HEAD
-
-# askar
-aries-askar-ff137 = {version = "==0.3.3b0", source = "testpypi", optional = true}
-indy-credx = { version = "~1.1.1", optional = true }
-indy-vdr = { version = "~0.4.0", optional = true }
-anoncreds = { version = "0.2.0", optional = true }
-=======
-did-tdw = "^0.2.1"
 
 # Verifiable Credentials
 indy-credx = "~1.1.1"
 anoncreds = "0.2.0"
 
 # askar
-aries-askar = "~0.3.2"
+aries-askar-ff137 = {version = "==0.3.3b0", source = "testpypi", optional = true}
 
 # indy 
 indy-vdr = "~0.4.0"
->>>>>>> 4559704d
 
 # bbs
 ursa-bbs-signatures = { version = "~1.0.1", optional = true }
@@ -104,10 +89,6 @@
 debugpy = "^1.8.9"
 
 [tool.poetry.extras]
-<<<<<<< HEAD
-askar = ["aries-askar-ff137", "indy-credx", "indy-vdr", "anoncreds"]
-=======
->>>>>>> 4559704d
 bbs = ["ursa-bbs-signatures"]
 didcommv2 = ["didcomm-messaging"]
 
