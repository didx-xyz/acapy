import contextlib
<<<<<<< HEAD
import logging
=======
>>>>>>> a2b32ce5
from io import BufferedReader, StringIO, TextIOWrapper
from tempfile import NamedTemporaryFile
from unittest import IsolatedAsyncioTestCase, mock

from ..logging import configurator as test_module
from ..logging import utils


class TestLoggingConfigurator(IsolatedAsyncioTestCase):
    agent_label_arg_value = "Aries Cloud Agent"
    transport_arg_value = "transport"
    host_arg_value = "host"
    port_arg_value = "port"

    @mock.patch.object(test_module, "load_resource", autospec=True)
    @mock.patch.object(test_module, "fileConfig", autospec=True)
    def test_configure_default(self, mock_file_config, mock_load_resource):
        test_module.LoggingConfigurator.configure()

        mock_load_resource.assert_called_once_with(
            test_module.DEFAULT_LOGGING_CONFIG_PATH_INI, "utf-8"
        )
        mock_file_config.assert_called_once_with(
            mock_load_resource.return_value,
            disable_existing_loggers=False,
            new_file_path=None,
        )

    def test_configure_default_with_log_file_error_level(self):
        log_file = NamedTemporaryFile()
        with mock.patch.object(
            test_module, "load_resource", mock.MagicMock()
        ) as mock_load:
            mock_load.return_value = None
            test_module.LoggingConfigurator.configure(
                log_level="ERROR", log_file=log_file.name
            )

    @mock.patch.object(test_module, "load_resource", autospec=True)
    @mock.patch.object(test_module, "fileConfig", autospec=True)
    def test_configure_default_with_path(self, mock_file_config, mock_load_resource):
        path = "a path"
        test_module.LoggingConfigurator.configure(path)

        mock_load_resource.assert_called_once_with(path, "utf-8")
        mock_file_config.assert_called_once_with(
            mock_load_resource.return_value,
            disable_existing_loggers=False,
            new_file_path=None,
        )

    def test_configure_multitenant(self):
        with mock.patch.object(
            test_module,
            "logging",
            mock.MagicMock(
                basicConfig=mock.MagicMock(),
                FileHandler=mock.MagicMock(),
                root=mock.MagicMock(
                    warning=mock.MagicMock(),
                    handlers=[],
                ),
            ),
        ):
            test_module.LoggingConfigurator.configure(
                log_file="test.log",
                multitenant=True,
            )

    def test_configure_with_multitenant_with_yaml_file(self):
        with mock.patch.object(
            test_module,
            "logging",
            mock.MagicMock(
                basicConfig=mock.MagicMock(),
                FileHandler=mock.MagicMock(),
                root=mock.MagicMock(
                    warning=mock.MagicMock(),
                    handlers=[],
                ),
            ),
        ):
            test_module.LoggingConfigurator.configure(
                log_config_path="acapy_agent/config/logging/default_multitenant_logging_config.yml",
                log_file="test.log",
                multitenant=True,
            )

    def test_banner_did(self):
        stdout = StringIO()
        mock_http = mock.MagicMock(scheme="http", host="1.2.3.4", port=8081)
        mock_https = mock.MagicMock(schemes=["https", "archie"])
        mock_admin_server = mock.MagicMock(host="1.2.3.4", port=8091)
        with contextlib.redirect_stdout(stdout):
            test_label = "Aries Cloud Agent"
            test_did = "55GkHamhTU1ZbTbV2ab9DE"
            test_module.LoggingConfigurator.print_banner(
                test_label,
                {"in": mock_http},
                {"out": mock_https},
                test_did,
                mock_admin_server,
            )
            test_module.LoggingConfigurator.print_banner(
                test_label, {"in": mock_http}, {"out": mock_https}, test_did
            )
        output = stdout.getvalue()
        assert test_did in output

    def test_load_resource(self):
        # Testing local file access
        with mock.patch("builtins.open", mock.MagicMock()) as mock_open:
            # First call succeeds
            file_handle = mock.MagicMock(spec=TextIOWrapper)
            mock_open.return_value = file_handle
            result = test_module.load_resource("abc", encoding="utf-8")
            mock_open.assert_called_once_with("abc", encoding="utf-8")
            assert result == file_handle  # Verify the returned file handle

            mock_open.reset_mock()
            # Simulate IOError on second call
            mock_open.side_effect = IOError("insufficient privilege")
            # load_resource should absorb IOError
            result = test_module.load_resource("abc", encoding="utf-8")
            mock_open.assert_called_once_with("abc", encoding="utf-8")
            assert result is None

        # Testing package resource access with encoding (text mode)
        with mock.patch("importlib.resources.files") as mock_files, mock.patch(
            "io.TextIOWrapper", mock.MagicMock()
        ) as mock_text_io_wrapper:
            # Setup the mocks
            mock_resource_path = mock.MagicMock()
            mock_files.return_value.joinpath.return_value = mock_resource_path
            mock_resource_handle = mock.MagicMock(spec=BufferedReader)
            mock_resource_path.open.return_value = mock_resource_handle
            mock_text_io_wrapper.return_value = mock.MagicMock(spec=TextIOWrapper)

            result = test_module.load_resource("abc:def", encoding="utf-8")

            # Assertions
            mock_files.assert_called_once_with("abc")
            mock_files.return_value.joinpath.assert_called_once_with("def")
            mock_resource_path.open.assert_called_once_with("rb")
            mock_text_io_wrapper.assert_called_once_with(
                mock_resource_handle, encoding="utf-8"
            )
            assert result is mock_text_io_wrapper.return_value

        # Testing package resource access without encoding (binary mode)
        with mock.patch("importlib.resources.files") as mock_files:
            # Setup the mocks
            mock_resource_path = mock.MagicMock()
            mock_files.return_value.joinpath.return_value = mock_resource_path
            mock_resource_handle = mock.MagicMock(spec=BufferedReader)
            mock_resource_path.open.return_value = mock_resource_handle

            result = test_module.load_resource("abc:def", encoding=None)

            # Assertions
            mock_files.assert_called_once_with("abc")
            mock_files.return_value.joinpath.assert_called_once_with("def")
            mock_resource_path.open.assert_called_once_with("rb")
<<<<<<< HEAD
            assert result == mock_resource_handle  # Verify the returned binary stream


class TestLoggingUtils(IsolatedAsyncioTestCase):
    def setUp(self):
        """Set up test environment by backing up logging states and resetting TRACE level."""
        # Backup existing logging attributes (e.g., DEBUG, INFO)
        self.original_levels = {
            attr: getattr(logging, attr) for attr in dir(logging) if attr.isupper()
        }

        # Backup existing logger class methods (e.g., debug, info)
        self.original_logger_methods = {
            attr: getattr(logging.getLoggerClass(), attr, None)
            for attr in dir(logging.getLoggerClass())
            if not attr.startswith("_")
        }

        # Remove TRACE level and 'trace' method if they exist
        if hasattr(logging, "TRACE"):
            delattr(logging, "TRACE")
        if hasattr(logging.getLoggerClass(), "trace"):
            delattr(logging.getLoggerClass(), "trace")

        # Patch the TRACE_LEVEL_ADDED flag to False before each test
        self.trace_level_added_patcher = mock.patch(
            "acapy_agent.config.logging.utils._TRACE_LEVEL_ADDED", False
        )
        self.mock_trace_level_added = self.trace_level_added_patcher.start()

    def tearDown(self):
        """Restore original logging states after each test."""
        # Stop patching TRACE_LEVEL_ADDED
        self.trace_level_added_patcher.stop()

        # Restore original logging level attributes
        for attr, value in self.original_levels.items():
            setattr(logging, attr, value)

        # Identify and remove any new uppercase attributes added during tests (e.g., TRACE)
        current_levels = {attr for attr in dir(logging) if attr.isupper()}
        for attr in current_levels - set(self.original_levels.keys()):
            delattr(logging, attr)

        # Restore original logger class methods
        LoggerClass = logging.getLoggerClass()
        for attr, value in self.original_logger_methods.items():
            if value is not None:
                setattr(LoggerClass, attr, value)
            else:
                if hasattr(LoggerClass, attr):
                    delattr(LoggerClass, attr)

        # Identify and remove any new logger methods added during tests (e.g., trace)
        current_methods = {attr for attr in dir(LoggerClass) if not attr.startswith("_")}
        for attr in current_methods - set(self.original_logger_methods.keys()):
            delattr(LoggerClass, attr)

    @mock.patch("acapy_agent.config.logging.utils.LOGGER")
    @mock.patch("acapy_agent.config.logging.utils.logging.addLevelName")
    def test_add_logging_level_success(self, mock_add_level_name, mock_logger):
        utils.add_logging_level("CUSTOM", 2)

        mock_add_level_name.assert_called_once_with(2, "CUSTOM")
        self.assertTrue(hasattr(logging, "CUSTOM"))
        self.assertEqual(logging.CUSTOM, 2)

        logger = logging.getLogger(__name__)
        self.assertTrue(hasattr(logger, "custom"))
        self.assertTrue(callable(logger.custom))

        self.assertTrue(hasattr(logging, "custom"))
        self.assertTrue(callable(logging.custom))

    def test_add_logging_level_existing_level_name(self):
        # Add a level named 'DEBUG' which already exists
        with self.assertRaises(AttributeError) as context:
            utils.add_logging_level("DEBUG", 15)
        self.assertIn("DEBUG already defined in logging module", str(context.exception))

    def test_add_logging_level_existing_method_name(self):
        # Add a logging method that already exists ('debug')
        with self.assertRaises(AttributeError) as context:
            utils.add_logging_level("CUSTOM", 25, method_name="debug")
        self.assertIn("debug already defined in logging module", str(context.exception))

    @mock.patch("acapy_agent.config.logging.utils.add_logging_level")
    @mock.patch("acapy_agent.config.logging.utils.LOGGER")
    def test_add_trace_level_new(self, mock_logger, mock_add_logging_level):
        # Ensure _TRACE_LEVEL_ADDED is False
        utils.add_trace_level()

        mock_add_logging_level.assert_called_once_with(
            "TRACE", logging.DEBUG - 5, "trace"
        )

        # Verify logger.debug was called
        mock_logger.debug.assert_called_with("%s level added to logging module.", "TRACE")

        # Check that _TRACE_LEVEL_ADDED is now True
        self.assertTrue(utils._TRACE_LEVEL_ADDED)

    @mock.patch("acapy_agent.config.logging.utils.LOGGER")
    @mock.patch(
        "acapy_agent.config.logging.utils.add_logging_level",
        side_effect=AttributeError("TRACE already exists"),
    )
    def test_add_trace_level_already_exists_exception(
        self, mock_add_logging_level, mock_logger
    ):
        utils.add_trace_level()

        # Verify logger.warning was called
        mock_logger.warning.assert_called_with(
            "%s level already exists: %s", "TRACE", mock_add_logging_level.side_effect
        )

    @mock.patch("acapy_agent.config.logging.utils.LOGGER")
    @mock.patch("acapy_agent.config.logging.utils.add_logging_level")
    def test_add_trace_level_already_present(self, mock_add_logging_level, mock_logger):
        # Manually set _TRACE_LEVEL_ADDED to True to simulate already added TRACE level
        with mock.patch("acapy_agent.config.logging.utils._TRACE_LEVEL_ADDED", True):
            utils.add_trace_level()

            # add_logging_level should not be called since TRACE level is already added
            mock_add_logging_level.assert_not_called()

            # Verify logger.debug was not called
            mock_logger.debug.assert_not_called()
=======
            assert result == mock_resource_handle  # Verify the returned binary stream
>>>>>>> a2b32ce5
<|MERGE_RESOLUTION|>--- conflicted
+++ resolved
@@ -1,8 +1,4 @@
 import contextlib
-<<<<<<< HEAD
-import logging
-=======
->>>>>>> a2b32ce5
 from io import BufferedReader, StringIO, TextIOWrapper
 from tempfile import NamedTemporaryFile
 from unittest import IsolatedAsyncioTestCase, mock
@@ -166,136 +162,4 @@
             mock_files.assert_called_once_with("abc")
             mock_files.return_value.joinpath.assert_called_once_with("def")
             mock_resource_path.open.assert_called_once_with("rb")
-<<<<<<< HEAD
-            assert result == mock_resource_handle  # Verify the returned binary stream
-
-
-class TestLoggingUtils(IsolatedAsyncioTestCase):
-    def setUp(self):
-        """Set up test environment by backing up logging states and resetting TRACE level."""
-        # Backup existing logging attributes (e.g., DEBUG, INFO)
-        self.original_levels = {
-            attr: getattr(logging, attr) for attr in dir(logging) if attr.isupper()
-        }
-
-        # Backup existing logger class methods (e.g., debug, info)
-        self.original_logger_methods = {
-            attr: getattr(logging.getLoggerClass(), attr, None)
-            for attr in dir(logging.getLoggerClass())
-            if not attr.startswith("_")
-        }
-
-        # Remove TRACE level and 'trace' method if they exist
-        if hasattr(logging, "TRACE"):
-            delattr(logging, "TRACE")
-        if hasattr(logging.getLoggerClass(), "trace"):
-            delattr(logging.getLoggerClass(), "trace")
-
-        # Patch the TRACE_LEVEL_ADDED flag to False before each test
-        self.trace_level_added_patcher = mock.patch(
-            "acapy_agent.config.logging.utils._TRACE_LEVEL_ADDED", False
-        )
-        self.mock_trace_level_added = self.trace_level_added_patcher.start()
-
-    def tearDown(self):
-        """Restore original logging states after each test."""
-        # Stop patching TRACE_LEVEL_ADDED
-        self.trace_level_added_patcher.stop()
-
-        # Restore original logging level attributes
-        for attr, value in self.original_levels.items():
-            setattr(logging, attr, value)
-
-        # Identify and remove any new uppercase attributes added during tests (e.g., TRACE)
-        current_levels = {attr for attr in dir(logging) if attr.isupper()}
-        for attr in current_levels - set(self.original_levels.keys()):
-            delattr(logging, attr)
-
-        # Restore original logger class methods
-        LoggerClass = logging.getLoggerClass()
-        for attr, value in self.original_logger_methods.items():
-            if value is not None:
-                setattr(LoggerClass, attr, value)
-            else:
-                if hasattr(LoggerClass, attr):
-                    delattr(LoggerClass, attr)
-
-        # Identify and remove any new logger methods added during tests (e.g., trace)
-        current_methods = {attr for attr in dir(LoggerClass) if not attr.startswith("_")}
-        for attr in current_methods - set(self.original_logger_methods.keys()):
-            delattr(LoggerClass, attr)
-
-    @mock.patch("acapy_agent.config.logging.utils.LOGGER")
-    @mock.patch("acapy_agent.config.logging.utils.logging.addLevelName")
-    def test_add_logging_level_success(self, mock_add_level_name, mock_logger):
-        utils.add_logging_level("CUSTOM", 2)
-
-        mock_add_level_name.assert_called_once_with(2, "CUSTOM")
-        self.assertTrue(hasattr(logging, "CUSTOM"))
-        self.assertEqual(logging.CUSTOM, 2)
-
-        logger = logging.getLogger(__name__)
-        self.assertTrue(hasattr(logger, "custom"))
-        self.assertTrue(callable(logger.custom))
-
-        self.assertTrue(hasattr(logging, "custom"))
-        self.assertTrue(callable(logging.custom))
-
-    def test_add_logging_level_existing_level_name(self):
-        # Add a level named 'DEBUG' which already exists
-        with self.assertRaises(AttributeError) as context:
-            utils.add_logging_level("DEBUG", 15)
-        self.assertIn("DEBUG already defined in logging module", str(context.exception))
-
-    def test_add_logging_level_existing_method_name(self):
-        # Add a logging method that already exists ('debug')
-        with self.assertRaises(AttributeError) as context:
-            utils.add_logging_level("CUSTOM", 25, method_name="debug")
-        self.assertIn("debug already defined in logging module", str(context.exception))
-
-    @mock.patch("acapy_agent.config.logging.utils.add_logging_level")
-    @mock.patch("acapy_agent.config.logging.utils.LOGGER")
-    def test_add_trace_level_new(self, mock_logger, mock_add_logging_level):
-        # Ensure _TRACE_LEVEL_ADDED is False
-        utils.add_trace_level()
-
-        mock_add_logging_level.assert_called_once_with(
-            "TRACE", logging.DEBUG - 5, "trace"
-        )
-
-        # Verify logger.debug was called
-        mock_logger.debug.assert_called_with("%s level added to logging module.", "TRACE")
-
-        # Check that _TRACE_LEVEL_ADDED is now True
-        self.assertTrue(utils._TRACE_LEVEL_ADDED)
-
-    @mock.patch("acapy_agent.config.logging.utils.LOGGER")
-    @mock.patch(
-        "acapy_agent.config.logging.utils.add_logging_level",
-        side_effect=AttributeError("TRACE already exists"),
-    )
-    def test_add_trace_level_already_exists_exception(
-        self, mock_add_logging_level, mock_logger
-    ):
-        utils.add_trace_level()
-
-        # Verify logger.warning was called
-        mock_logger.warning.assert_called_with(
-            "%s level already exists: %s", "TRACE", mock_add_logging_level.side_effect
-        )
-
-    @mock.patch("acapy_agent.config.logging.utils.LOGGER")
-    @mock.patch("acapy_agent.config.logging.utils.add_logging_level")
-    def test_add_trace_level_already_present(self, mock_add_logging_level, mock_logger):
-        # Manually set _TRACE_LEVEL_ADDED to True to simulate already added TRACE level
-        with mock.patch("acapy_agent.config.logging.utils._TRACE_LEVEL_ADDED", True):
-            utils.add_trace_level()
-
-            # add_logging_level should not be called since TRACE level is already added
-            mock_add_logging_level.assert_not_called()
-
-            # Verify logger.debug was not called
-            mock_logger.debug.assert_not_called()
-=======
-            assert result == mock_resource_handle  # Verify the returned binary stream
->>>>>>> a2b32ce5
+            assert result == mock_resource_handle  # Verify the returned binary stream