--- conflicted
+++ resolved
@@ -361,8 +361,8 @@
 
         # Get agent label
         default_label = context.settings.get("default_label")
-<<<<<<< HEAD
         public_did = self.setup_public_did and self.setup_public_did.did
+        LOGGER.debug("Agent label: %s", default_label)
 
         if context.settings.get("log.banner", True):
             if context.settings.get("transport.disabled"):
@@ -381,9 +381,6 @@
                     public_did,
                     self.admin_server,
                 )
-=======
-        LOGGER.debug("Agent label: %s", default_label)
->>>>>>> 15d46311
 
             LoggingConfigurator.print_notices(context.settings)
         else:
