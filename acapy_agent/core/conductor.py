--- conflicted
+++ resolved
@@ -362,7 +362,6 @@
 
         # Get agent label
         default_label = context.settings.get("default_label")
-<<<<<<< HEAD
         public_did = self.setup_public_did and self.setup_public_did.did
         LOGGER.debug("Agent label: %s", default_label)
 
@@ -383,9 +382,6 @@
                     public_did,
                     self.admin_server,
                 )
-=======
-        LOGGER.debug("Agent label: %s", default_label)
->>>>>>> 3a5927da
 
             LoggingConfigurator.print_notices(context.settings)
         else:
