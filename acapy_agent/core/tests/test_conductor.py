--- conflicted
+++ resolved
@@ -1314,7 +1314,6 @@
 
         test_profile = await create_test_profile(None, await builder.build_context())
 
-<<<<<<< HEAD
         # Define expected invitation URLs
         expected_oob_url = "http://localhost?oob=test_oob_invite"
         expected_ci_url = "http://localhost?c_i=test_ci_invite"
@@ -1327,36 +1326,22 @@
         mock_ci_invitation = mock.MagicMock()
         mock_ci_invitation.to_url.return_value = expected_ci_url
 
-        with mock.patch.object(
-            test_module,
-            "wallet_config",
-            return_value=(
-                test_profile,
-                DIDInfo("did", "verkey", metadata={}, method=SOV, key_type=ED25519),
-            ),
-        ), mock.patch.object(
-            test_module, "OutboundTransportManager", autospec=True
-        ) as mock_outbound_mgr, mock.patch.object(
-            test_module, "OutOfBandManager"
-        ) as oob_mgr, mock.patch.object(
-            test_module, "ConnectionManager"
-        ) as conn_mgr, mock.patch.object(test_module.LOGGER, "info") as mock_logger_info:
-=======
-        with (
-            mock.patch.object(
-                test_module,
-                "wallet_config",
-                return_value=(
-                    test_profile,
-                    DIDInfo("did", "verkey", metadata={}, method=SOV, key_type=ED25519),
-                ),
-            ),
-            mock.patch("sys.stdout", new=StringIO()) as captured,
-            mock.patch.object(
-                test_module, "OutboundTransportManager", autospec=True
-            ) as mock_outbound_mgr,
-        ):
->>>>>>> 27edc6ed
+        with (
+            mock.patch.object(
+                test_module,
+                "wallet_config",
+                return_value=(
+                    test_profile,
+                    DIDInfo("did", "verkey", metadata={}, method=SOV, key_type=ED25519),
+                ),
+            ),
+            mock.patch.object(
+                test_module, "OutboundTransportManager", autospec=True
+            ) as mock_outbound_mgr,
+            mock.patch.object(test_module, "OutOfBandManager") as oob_mgr,
+            mock.patch.object(test_module, "ConnectionManager") as conn_mgr,
+            mock.patch.object(test_module.LOGGER, "info") as mock_logger_info,
+        ):
             mock_outbound_mgr.return_value.registered_transports = {
                 "test": mock.MagicMock(schemes=["http"])
             }
