"""Handle registration of plugin modules for extending functionality."""

import logging
from collections import OrderedDict
from types import ModuleType
from typing import Optional, Sequence, Set

from ..config.injection_context import InjectionContext
from ..config.logging.utils import add_trace_level
from ..core.event_bus import EventBus
from ..utils.classloader import ClassLoader, ModuleLoadError
from .error import ProtocolDefinitionValidationError
from .goal_code_registry import GoalCodeRegistry
from .protocol_registry import ProtocolRegistry

LOGGER = logging.getLogger(__name__)
add_trace_level()  # Allow trace logs from this module


class PluginRegistry:
    """Plugin registry for indexing application plugins."""

    def __init__(self, blocklist: Optional[Set[str]] = None):
        """Initialize a `PluginRegistry` instance."""
        self._plugins: OrderedDict[str, ModuleType] = OrderedDict()
        self._blocklist: Set[str] = set(blocklist) if blocklist else set()

    @property
    def plugin_names(self) -> Sequence[str]:
        """Accessor for a list of all plugin modules."""
        return list(self._plugins.keys())

    @property
    def plugins(self) -> Sequence[ModuleType]:
        """Accessor for a list of all plugin modules."""
        return list(self._plugins.values())

    def validate_version(self, version_list, module_name):
        """Validate version dict format."""

        is_list = isinstance(version_list, list)

        # Must be a list
        if not is_list:
            raise ProtocolDefinitionValidationError(
                "Versions definition is not of type list"
            )

        # Must have at least one definition
        if len(version_list) < 1:
            raise ProtocolDefinitionValidationError(
                "Versions list must define at least one version module"
            )

        if not all(isinstance(v, dict) for v in version_list):
            raise ProtocolDefinitionValidationError(
                "Element of versions definition list is not of type dict"
            )

        for version_dict in version_list:
            # Dicts must have correct format
            try:
                if not (
                    isinstance(version_dict["major_version"], int)
                    and isinstance(version_dict["minimum_minor_version"], int)
                    and isinstance(version_dict["current_minor_version"], int)
                    and isinstance(version_dict["path"], str)
                ):
                    raise ProtocolDefinitionValidationError(
                        "Unexpected types in version definition"
                    )
            except KeyError as e:
                raise ProtocolDefinitionValidationError(
                    f"Element of versions definition list is missing an attribute: {e}"
                )

            # Version number cannot be negative
            if (
                version_dict["major_version"] < 0
                or version_dict["minimum_minor_version"] < 0
                or version_dict["current_minor_version"] < 0
            ):
                raise ProtocolDefinitionValidationError(
                    "Version number cannot be negative"
                )

            # Minimum minor version cannot be great than current version
            if (
                version_dict["minimum_minor_version"]
                > version_dict["current_minor_version"]
            ):
                raise ProtocolDefinitionValidationError(
                    "Minimum supported minor version cannot "
                    "be greater than current minor version"
                )

            # There can only be one definition per major version
            major_version = version_dict["major_version"]
            count = 0
            for version_dict_outer in version_list:
                if version_dict_outer["major_version"] == major_version:
                    count += 1
            if count > 1:
                raise ProtocolDefinitionValidationError(
                    "There can only be one definition per major version. "
                    f"Found {count} for major version {major_version}."
                )

            # Specified module must be loadable
            version_path = version_dict["path"]
            mod = ClassLoader.load_module(version_path, module_name)

            if not mod:
                raise ProtocolDefinitionValidationError(
                    f"Version module path is not loadable: {module_name}, {version_path}"
                )

        return True

    def register_plugin(self, module_name: str) -> Optional[ModuleType]:
        """Register a plugin module."""
        if self._is_already_registered(module_name):
            return self._plugins.get(module_name)

        if self._is_blocked(module_name):
            return None

        mod = self._load_module(module_name)
        if not mod:
            LOGGER.error("Module doesn't exist: %s", module_name)
            return None

        if self._is_valid_plugin(mod, module_name):
            self._plugins[module_name] = mod
<<<<<<< HEAD
            LOGGER.trace("Registered plugin: %s", module_name)
=======
            LOGGER.debug("Registered plugin: %s", module_name)
>>>>>>> a2b32ce5
            return mod

        LOGGER.debug("Failed to register plugin: %s", module_name)
        return None

    def _is_already_registered(self, module_name: str) -> bool:
        """Check if the plugin is already registered."""
        if module_name in self._plugins:
<<<<<<< HEAD
            LOGGER.trace("Plugin %s is already registered.", module_name)
=======
            LOGGER.debug("Plugin %s is already registered.", module_name)
>>>>>>> a2b32ce5
            return True
        return False

    def _is_blocked(self, module_name: str) -> bool:
        """Check if the plugin is in the blocklist."""
        if module_name in self._blocklist:
            LOGGER.debug("Blocked %s from loading due to blocklist.", module_name)
            return True
        return False

    def _load_module(self, module_name: str) -> Optional[ModuleType]:
        """Load the plugin module using ClassLoader."""
        try:
            mod = ClassLoader.load_module(module_name)
            return mod
        except ModuleLoadError as e:
            LOGGER.error("Error loading plugin module '%s': %s", module_name, e)
        return None

    def _is_valid_plugin(self, mod: ModuleType, module_name: str) -> bool:
        """Validate the plugin based on various criteria."""
        # Check if the plugin has a 'setup' method
        if hasattr(mod, "setup"):
<<<<<<< HEAD
            LOGGER.trace("Plugin %s has a 'setup' method.", module_name)
=======
            LOGGER.debug("Plugin %s has a 'setup' method.", module_name)
>>>>>>> a2b32ce5
            return True

        # Check for 'routes' or 'message_types' modules
        # This makes an exception for non-protocol modules that contain admin routes
        # and for old-style protocol modules without version support
        routes = ClassLoader.load_module("routes", module_name)
        message_types = ClassLoader.load_module("message_types", module_name)
        if routes or message_types:
<<<<<<< HEAD
            LOGGER.trace("Plugin %s has 'routes' or 'message_types'.", module_name)
=======
            LOGGER.debug("Plugin %s has 'routes' or 'message_types'.", module_name)
>>>>>>> a2b32ce5
            return True

        # Check for 'definition' module with 'versions' attribute
        definition = ClassLoader.load_module("definition", module_name)
        if not definition:
            LOGGER.error(
                "Protocol does not include 'definition.py' for module: %s",
                module_name,
            )
            return False

        if not hasattr(definition, "versions"):
            LOGGER.error(
                "Protocol definition does not include versions attribute for module: %s",
                module_name,
            )
            return False

        # Validate the 'versions' attribute
        try:
            self.validate_version(definition.versions, module_name)
<<<<<<< HEAD
            LOGGER.trace("Plugin %s has valid versions.", module_name)
=======
            LOGGER.debug("Plugin %s has valid versions.", module_name)
>>>>>>> a2b32ce5
            return True
        except ProtocolDefinitionValidationError as e:
            LOGGER.error(
                "Protocol versions definition is malformed for module '%s': %s",
                module_name,
                e,
            )
            return False

    def register_package(self, package_name: str) -> Sequence[ModuleType]:
        """Register all modules (sub-packages) under a given package name."""
<<<<<<< HEAD
        LOGGER.trace("Registering package: %s", package_name)
=======
        LOGGER.debug("Registering package: %s", package_name)
>>>>>>> a2b32ce5
        try:
            module_names = ClassLoader.scan_subpackages(package_name)
        except ModuleLoadError:
            LOGGER.error("Plugin module package not found: %s", package_name)
            module_names = []

        registered_plugins = []
        for module_name in module_names:
            # Skip any module whose last segment is 'tests'
            if module_name.split(".")[-1] == "tests":
<<<<<<< HEAD
                LOGGER.trace("Skipping test module: %s", module_name)
=======
                LOGGER.debug("Skipping test module: %s", module_name)
>>>>>>> a2b32ce5
                continue

            plugin = self.register_plugin(module_name)
            if plugin:
                registered_plugins.append(plugin)
            else:
<<<<<<< HEAD
                LOGGER.trace("Failed to register %s under %s", module_name, package_name)
=======
                LOGGER.debug("Failed to register %s under %s", module_name, package_name)
>>>>>>> a2b32ce5

        return registered_plugins

    async def init_context(self, context: InjectionContext) -> None:
        """Call plugin setup methods on the current context."""
<<<<<<< HEAD
        LOGGER.trace("Initializing plugin context for %d plugins", len(self._plugins))
=======
        LOGGER.debug("Initializing plugin context for %d plugins", len(self._plugins))
>>>>>>> a2b32ce5

        for plugin in self._plugins.values():
            plugin_name = plugin.__name__
            if hasattr(plugin, "setup"):
<<<<<<< HEAD
                LOGGER.trace("Running setup for plugin: %s", plugin_name)
                await plugin.setup(context)
            else:
                LOGGER.trace(
=======
                LOGGER.debug("Running setup for plugin: %s", plugin_name)
                await plugin.setup(context)
            else:
                LOGGER.debug(
>>>>>>> a2b32ce5
                    "Loading protocols for plugin without setup: %s", plugin_name
                )
                await self.load_protocols(context, plugin)

        # register event handlers for each protocol, if provided
        self.register_protocol_events(context)

    async def load_protocol_version(
        self,
        context: InjectionContext,
        mod: ModuleType,
        version_definition: Optional[dict] = None,
    ) -> None:
        """Load a particular protocol version."""
        protocol_registry = context.inject(ProtocolRegistry)
        goal_code_registry = context.inject(GoalCodeRegistry)

        module_name = mod.__name__
<<<<<<< HEAD
        LOGGER.trace("Loading protocol version for module: %s", module_name)

        if hasattr(mod, "MESSAGE_TYPES"):
            LOGGER.trace("Registering message types for: %s", module_name)
=======
        LOGGER.debug("Loading protocol version for module: %s", module_name)

        if hasattr(mod, "MESSAGE_TYPES"):
            LOGGER.debug("Registering message types for: %s", module_name)
>>>>>>> a2b32ce5
            protocol_registry.register_message_types(
                mod.MESSAGE_TYPES, version_definition=version_definition
            )

        if hasattr(mod, "CONTROLLERS"):
<<<<<<< HEAD
            LOGGER.trace("Registering controllers for: %s", module_name)
=======
            LOGGER.debug("Registering controllers for: %s", module_name)
>>>>>>> a2b32ce5
            protocol_registry.register_controllers(mod.CONTROLLERS)
            goal_code_registry.register_controllers(mod.CONTROLLERS)

    async def load_protocols(self, context: InjectionContext, plugin: ModuleType) -> None:
        """For modules that don't implement setup, register protocols manually."""
        plugin_name = plugin.__name__
<<<<<<< HEAD
        LOGGER.trace("Loading protocols for plugin: %s", plugin_name)
=======
        LOGGER.debug("Loading protocols for plugin: %s", plugin_name)
>>>>>>> a2b32ce5

        # If this module contains message_types, then assume that
        # this is a valid module of the old style (not versioned)
        try:
            message_types_path = f"{plugin_name}.message_types"
<<<<<<< HEAD
            LOGGER.trace("Attempting to load message types from: %s", message_types_path)
=======
            LOGGER.debug("Attempting to load message types from: %s", message_types_path)
>>>>>>> a2b32ce5
            mod = ClassLoader.load_module(message_types_path)
        except ModuleLoadError as e:
            LOGGER.error("Error loading plugin module message types: %s", e)
            return

        if mod:
<<<<<<< HEAD
            LOGGER.trace("Found non-versioned message types for: %s", plugin_name)
=======
            LOGGER.debug("Found non-versioned message types for: %s", plugin_name)
>>>>>>> a2b32ce5
            await self.load_protocol_version(context, mod)
        else:
            # Otherwise, try check for definition.py for versioned protocol packages
            try:
                definition_path = f"{plugin_name}.definition"
<<<<<<< HEAD
                LOGGER.trace("Attempting to load definition from: %s", definition_path)
=======
                LOGGER.debug("Attempting to load definition from: %s", definition_path)
>>>>>>> a2b32ce5
                definition = ClassLoader.load_module(definition_path)
            except ModuleLoadError as e:
                LOGGER.error("Error loading plugin definition module: %s", e)
                return

            if definition:
<<<<<<< HEAD
                LOGGER.trace("Loading versioned protocols for: %s", plugin_name)
=======
                LOGGER.debug("Loading versioned protocols for: %s", plugin_name)
>>>>>>> a2b32ce5
                for protocol_version in definition.versions:
                    version_path = (
                        f"{plugin_name}.{protocol_version['path']}.message_types"
                    )
                    try:
<<<<<<< HEAD
                        LOGGER.trace("Loading message types from: %s", version_path)
=======
                        LOGGER.debug("Loading message types from: %s", version_path)
>>>>>>> a2b32ce5
                        mod = ClassLoader.load_module(version_path)
                    except ModuleLoadError as e:
                        LOGGER.error(
                            "Error loading plugin module message types from %s: %s",
                            version_path,
                            e,
                        )
                        return

                    if mod:
                        await self.load_protocol_version(context, mod, protocol_version)
                    else:
                        LOGGER.debug("Failed to load %s", version_path)

    async def register_admin_routes(self, app) -> None:
        """Call route registration methods on the current context."""
<<<<<<< HEAD
        LOGGER.trace("Registering admin routes for %d plugins", len(self._plugins))

        for plugin in self._plugins.values():
            plugin_name = plugin.__name__
            LOGGER.trace("Processing routes for plugin: %s", plugin_name)
=======
        LOGGER.debug("Registering admin routes for %d plugins", len(self._plugins))

        for plugin in self._plugins.values():
            plugin_name = plugin.__name__
            LOGGER.debug("Processing routes for plugin: %s", plugin_name)
>>>>>>> a2b32ce5
            mod = None
            definition = ClassLoader.load_module("definition", plugin_name)
            if definition:
                # Load plugin routes that are in a versioned package.
<<<<<<< HEAD
                LOGGER.trace("Loading versioned routes for: %s", plugin_name)
                for plugin_version in definition.versions:
                    version_path = f"{plugin_name}.{plugin_version['path']}.routes"
                    try:
                        LOGGER.trace("Loading routes from: %s", version_path)
=======
                LOGGER.debug("Loading versioned routes for: %s", plugin_name)
                for plugin_version in definition.versions:
                    version_path = f"{plugin_name}.{plugin_version['path']}.routes"
                    try:
                        LOGGER.debug("Loading routes from: %s", version_path)
>>>>>>> a2b32ce5
                        mod = ClassLoader.load_module(version_path)
                    except ModuleLoadError as e:
                        LOGGER.error(
                            "Error loading admin routes from %s: %s", version_path, e
                        )
                        continue

                    if mod and hasattr(mod, "register"):
<<<<<<< HEAD
                        LOGGER.trace("Registering routes for: %s", plugin_name)
=======
                        LOGGER.debug("Registering routes for: %s", plugin_name)
>>>>>>> a2b32ce5
                        await mod.register(app)
            else:
                # Load plugin routes that aren't in a versioned package.
                routes_path = f"{plugin_name}.routes"
                try:
<<<<<<< HEAD
                    LOGGER.trace("Loading non-versioned routes from: %s", routes_path)
=======
                    LOGGER.debug("Loading non-versioned routes from: %s", routes_path)
>>>>>>> a2b32ce5
                    mod = ClassLoader.load_module(routes_path)
                except ModuleLoadError as e:
                    LOGGER.error("Error loading admin routes from %s: %s", routes_path, e)
                    continue

                if mod and hasattr(mod, "register"):
<<<<<<< HEAD
                    LOGGER.trace("Registering routes for: %s", plugin_name)
=======
                    LOGGER.debug("Registering routes for: %s", plugin_name)
>>>>>>> a2b32ce5
                    await mod.register(app)

    def register_protocol_events(self, context: InjectionContext) -> None:
        """Call route register_events methods on the current context."""
<<<<<<< HEAD
        LOGGER.trace("Registering protocol events for %d plugins", len(self._plugins))
=======
        LOGGER.debug("Registering protocol events for %d plugins", len(self._plugins))
>>>>>>> a2b32ce5

        event_bus = context.inject_or(EventBus)
        if not event_bus:
            LOGGER.error("No event bus in context")
            return

        for plugin in self._plugins.values():
            plugin_name = plugin.__name__
<<<<<<< HEAD
            LOGGER.trace("Processing events for plugin: %s", plugin_name)
=======
            LOGGER.debug("Processing events for plugin: %s", plugin_name)
>>>>>>> a2b32ce5
            mod = None
            definition = ClassLoader.load_module("definition", plugin_name)
            if definition:
                # Load plugin routes that are in a versioned package.
<<<<<<< HEAD
                LOGGER.trace("Loading versioned events for: %s", plugin_name)
                for plugin_version in definition.versions:
                    version_path = f"{plugin_name}.{plugin_version['path']}.routes"
                    try:
                        LOGGER.trace("Loading events from: %s", version_path)
=======
                LOGGER.debug("Loading versioned events for: %s", plugin_name)
                for plugin_version in definition.versions:
                    version_path = f"{plugin_name}.{plugin_version['path']}.routes"
                    try:
                        LOGGER.debug("Loading events from: %s", version_path)
>>>>>>> a2b32ce5
                        mod = ClassLoader.load_module(version_path)
                    except ModuleLoadError as e:
                        LOGGER.error("Error loading events from %s: %s", version_path, e)
                        continue

                    if mod and hasattr(mod, "register_events"):
<<<<<<< HEAD
                        LOGGER.trace("Registering events from: %s", version_path)
=======
                        LOGGER.debug("Registering events from: %s", version_path)
>>>>>>> a2b32ce5
                        mod.register_events(event_bus)
            else:
                # Load plugin routes that aren't in a versioned package.
                routes_path = f"{plugin_name}.routes"
                try:
<<<<<<< HEAD
                    LOGGER.trace("Loading non-versioned events from: %s", routes_path)
=======
                    LOGGER.debug("Loading non-versioned events from: %s", routes_path)
>>>>>>> a2b32ce5
                    mod = ClassLoader.load_module(routes_path)
                except ModuleLoadError as e:
                    LOGGER.error("Error loading events from %s: %s", routes_path, e)
                    continue

                if mod and hasattr(mod, "register_events"):
<<<<<<< HEAD
                    LOGGER.trace("Registering events from: %s", version_path)
=======
                    LOGGER.debug("Registering events from: %s", version_path)
>>>>>>> a2b32ce5
                    mod.register_events(event_bus)

    def post_process_routes(self, app) -> None:
        """Call route binary file response OpenAPI fixups if applicable."""
<<<<<<< HEAD
        LOGGER.trace("Post-processing routes for %d plugins", len(self._plugins))

        for plugin in self._plugins.values():
            plugin_name = plugin.__name__
            LOGGER.trace("Post-processing routes for plugin: %s", plugin_name)
=======
        LOGGER.debug("Post-processing routes for %d plugins", len(self._plugins))

        for plugin in self._plugins.values():
            plugin_name = plugin.__name__
            LOGGER.debug("Post-processing routes for plugin: %s", plugin_name)
>>>>>>> a2b32ce5
            mod = None
            definition = ClassLoader.load_module("definition", plugin_name)
            if definition:
                # Set binary file responses for routes that are in a versioned package.
<<<<<<< HEAD
                LOGGER.trace("Processing versioned routes for: %s", plugin_name)
                for plugin_version in definition.versions:
                    version_path = f"{plugin_name}.{plugin_version['path']}.routes"
                    try:
                        LOGGER.trace("Loading routes from: %s", version_path)
=======
                LOGGER.debug("Processing versioned routes for: %s", plugin_name)
                for plugin_version in definition.versions:
                    version_path = f"{plugin_name}.{plugin_version['path']}.routes"
                    try:
                        LOGGER.debug("Loading routes from: %s", version_path)
>>>>>>> a2b32ce5
                        mod = ClassLoader.load_module(version_path)
                    except ModuleLoadError as e:
                        LOGGER.error("Error loading routes from %s: %s", version_path, e)
                        continue

                    if mod and hasattr(mod, "post_process_routes"):
<<<<<<< HEAD
                        LOGGER.trace("Post-processing routes for %s", plugin_name)
=======
                        LOGGER.debug("Post-processing routes for %s", plugin_name)
>>>>>>> a2b32ce5
                        mod.post_process_routes(app)
            else:
                # Set binary file responses for routes not in a versioned package.
                routes_path = f"{plugin_name}.routes"
                try:
<<<<<<< HEAD
                    LOGGER.trace("Loading non-versioned routes from: %s", routes_path)
=======
                    LOGGER.debug("Loading non-versioned routes from: %s", routes_path)
>>>>>>> a2b32ce5
                    mod = ClassLoader.load_module(routes_path)
                except ModuleLoadError as e:
                    LOGGER.error("Error loading routes from %s: %s", routes_path, e)
                    continue

                if mod and hasattr(mod, "post_process_routes"):
<<<<<<< HEAD
                    LOGGER.trace("Post-processing routes for %s", plugin_name)
=======
                    LOGGER.debug("Post-processing routes for %s", plugin_name)
>>>>>>> a2b32ce5
                    mod.post_process_routes(app)

    def __repr__(self) -> str:
        """Return a string representation for this class."""
        return "<{}>".format(self.__class__.__name__)<|MERGE_RESOLUTION|>--- conflicted
+++ resolved
@@ -132,11 +132,7 @@
 
         if self._is_valid_plugin(mod, module_name):
             self._plugins[module_name] = mod
-<<<<<<< HEAD
-            LOGGER.trace("Registered plugin: %s", module_name)
-=======
             LOGGER.debug("Registered plugin: %s", module_name)
->>>>>>> a2b32ce5
             return mod
 
         LOGGER.debug("Failed to register plugin: %s", module_name)
@@ -145,11 +141,7 @@
     def _is_already_registered(self, module_name: str) -> bool:
         """Check if the plugin is already registered."""
         if module_name in self._plugins:
-<<<<<<< HEAD
-            LOGGER.trace("Plugin %s is already registered.", module_name)
-=======
             LOGGER.debug("Plugin %s is already registered.", module_name)
->>>>>>> a2b32ce5
             return True
         return False
 
@@ -173,11 +165,7 @@
         """Validate the plugin based on various criteria."""
         # Check if the plugin has a 'setup' method
         if hasattr(mod, "setup"):
-<<<<<<< HEAD
-            LOGGER.trace("Plugin %s has a 'setup' method.", module_name)
-=======
             LOGGER.debug("Plugin %s has a 'setup' method.", module_name)
->>>>>>> a2b32ce5
             return True
 
         # Check for 'routes' or 'message_types' modules
@@ -186,11 +174,7 @@
         routes = ClassLoader.load_module("routes", module_name)
         message_types = ClassLoader.load_module("message_types", module_name)
         if routes or message_types:
-<<<<<<< HEAD
-            LOGGER.trace("Plugin %s has 'routes' or 'message_types'.", module_name)
-=======
             LOGGER.debug("Plugin %s has 'routes' or 'message_types'.", module_name)
->>>>>>> a2b32ce5
             return True
 
         # Check for 'definition' module with 'versions' attribute
@@ -212,11 +196,7 @@
         # Validate the 'versions' attribute
         try:
             self.validate_version(definition.versions, module_name)
-<<<<<<< HEAD
-            LOGGER.trace("Plugin %s has valid versions.", module_name)
-=======
             LOGGER.debug("Plugin %s has valid versions.", module_name)
->>>>>>> a2b32ce5
             return True
         except ProtocolDefinitionValidationError as e:
             LOGGER.error(
@@ -228,11 +208,7 @@
 
     def register_package(self, package_name: str) -> Sequence[ModuleType]:
         """Register all modules (sub-packages) under a given package name."""
-<<<<<<< HEAD
-        LOGGER.trace("Registering package: %s", package_name)
-=======
         LOGGER.debug("Registering package: %s", package_name)
->>>>>>> a2b32ce5
         try:
             module_names = ClassLoader.scan_subpackages(package_name)
         except ModuleLoadError:
@@ -243,47 +219,28 @@
         for module_name in module_names:
             # Skip any module whose last segment is 'tests'
             if module_name.split(".")[-1] == "tests":
-<<<<<<< HEAD
-                LOGGER.trace("Skipping test module: %s", module_name)
-=======
                 LOGGER.debug("Skipping test module: %s", module_name)
->>>>>>> a2b32ce5
                 continue
 
             plugin = self.register_plugin(module_name)
             if plugin:
                 registered_plugins.append(plugin)
             else:
-<<<<<<< HEAD
-                LOGGER.trace("Failed to register %s under %s", module_name, package_name)
-=======
                 LOGGER.debug("Failed to register %s under %s", module_name, package_name)
->>>>>>> a2b32ce5
 
         return registered_plugins
 
     async def init_context(self, context: InjectionContext) -> None:
         """Call plugin setup methods on the current context."""
-<<<<<<< HEAD
-        LOGGER.trace("Initializing plugin context for %d plugins", len(self._plugins))
-=======
         LOGGER.debug("Initializing plugin context for %d plugins", len(self._plugins))
->>>>>>> a2b32ce5
 
         for plugin in self._plugins.values():
             plugin_name = plugin.__name__
             if hasattr(plugin, "setup"):
-<<<<<<< HEAD
-                LOGGER.trace("Running setup for plugin: %s", plugin_name)
-                await plugin.setup(context)
-            else:
-                LOGGER.trace(
-=======
                 LOGGER.debug("Running setup for plugin: %s", plugin_name)
                 await plugin.setup(context)
             else:
                 LOGGER.debug(
->>>>>>> a2b32ce5
                     "Loading protocols for plugin without setup: %s", plugin_name
                 )
                 await self.load_protocols(context, plugin)
@@ -302,90 +259,55 @@
         goal_code_registry = context.inject(GoalCodeRegistry)
 
         module_name = mod.__name__
-<<<<<<< HEAD
-        LOGGER.trace("Loading protocol version for module: %s", module_name)
-
-        if hasattr(mod, "MESSAGE_TYPES"):
-            LOGGER.trace("Registering message types for: %s", module_name)
-=======
         LOGGER.debug("Loading protocol version for module: %s", module_name)
 
         if hasattr(mod, "MESSAGE_TYPES"):
             LOGGER.debug("Registering message types for: %s", module_name)
->>>>>>> a2b32ce5
             protocol_registry.register_message_types(
                 mod.MESSAGE_TYPES, version_definition=version_definition
             )
 
         if hasattr(mod, "CONTROLLERS"):
-<<<<<<< HEAD
-            LOGGER.trace("Registering controllers for: %s", module_name)
-=======
             LOGGER.debug("Registering controllers for: %s", module_name)
->>>>>>> a2b32ce5
             protocol_registry.register_controllers(mod.CONTROLLERS)
             goal_code_registry.register_controllers(mod.CONTROLLERS)
 
     async def load_protocols(self, context: InjectionContext, plugin: ModuleType) -> None:
         """For modules that don't implement setup, register protocols manually."""
         plugin_name = plugin.__name__
-<<<<<<< HEAD
-        LOGGER.trace("Loading protocols for plugin: %s", plugin_name)
-=======
         LOGGER.debug("Loading protocols for plugin: %s", plugin_name)
->>>>>>> a2b32ce5
 
         # If this module contains message_types, then assume that
         # this is a valid module of the old style (not versioned)
         try:
             message_types_path = f"{plugin_name}.message_types"
-<<<<<<< HEAD
-            LOGGER.trace("Attempting to load message types from: %s", message_types_path)
-=======
             LOGGER.debug("Attempting to load message types from: %s", message_types_path)
->>>>>>> a2b32ce5
             mod = ClassLoader.load_module(message_types_path)
         except ModuleLoadError as e:
             LOGGER.error("Error loading plugin module message types: %s", e)
             return
 
         if mod:
-<<<<<<< HEAD
-            LOGGER.trace("Found non-versioned message types for: %s", plugin_name)
-=======
             LOGGER.debug("Found non-versioned message types for: %s", plugin_name)
->>>>>>> a2b32ce5
             await self.load_protocol_version(context, mod)
         else:
             # Otherwise, try check for definition.py for versioned protocol packages
             try:
                 definition_path = f"{plugin_name}.definition"
-<<<<<<< HEAD
-                LOGGER.trace("Attempting to load definition from: %s", definition_path)
-=======
                 LOGGER.debug("Attempting to load definition from: %s", definition_path)
->>>>>>> a2b32ce5
                 definition = ClassLoader.load_module(definition_path)
             except ModuleLoadError as e:
                 LOGGER.error("Error loading plugin definition module: %s", e)
                 return
 
             if definition:
-<<<<<<< HEAD
-                LOGGER.trace("Loading versioned protocols for: %s", plugin_name)
-=======
                 LOGGER.debug("Loading versioned protocols for: %s", plugin_name)
->>>>>>> a2b32ce5
                 for protocol_version in definition.versions:
                     version_path = (
                         f"{plugin_name}.{protocol_version['path']}.message_types"
                     )
                     try:
-<<<<<<< HEAD
-                        LOGGER.trace("Loading message types from: %s", version_path)
-=======
                         LOGGER.debug("Loading message types from: %s", version_path)
->>>>>>> a2b32ce5
                         mod = ClassLoader.load_module(version_path)
                     except ModuleLoadError as e:
                         LOGGER.error(
@@ -402,36 +324,20 @@
 
     async def register_admin_routes(self, app) -> None:
         """Call route registration methods on the current context."""
-<<<<<<< HEAD
-        LOGGER.trace("Registering admin routes for %d plugins", len(self._plugins))
-
-        for plugin in self._plugins.values():
-            plugin_name = plugin.__name__
-            LOGGER.trace("Processing routes for plugin: %s", plugin_name)
-=======
         LOGGER.debug("Registering admin routes for %d plugins", len(self._plugins))
 
         for plugin in self._plugins.values():
             plugin_name = plugin.__name__
             LOGGER.debug("Processing routes for plugin: %s", plugin_name)
->>>>>>> a2b32ce5
             mod = None
             definition = ClassLoader.load_module("definition", plugin_name)
             if definition:
                 # Load plugin routes that are in a versioned package.
-<<<<<<< HEAD
-                LOGGER.trace("Loading versioned routes for: %s", plugin_name)
-                for plugin_version in definition.versions:
-                    version_path = f"{plugin_name}.{plugin_version['path']}.routes"
-                    try:
-                        LOGGER.trace("Loading routes from: %s", version_path)
-=======
                 LOGGER.debug("Loading versioned routes for: %s", plugin_name)
                 for plugin_version in definition.versions:
                     version_path = f"{plugin_name}.{plugin_version['path']}.routes"
                     try:
                         LOGGER.debug("Loading routes from: %s", version_path)
->>>>>>> a2b32ce5
                         mod = ClassLoader.load_module(version_path)
                     except ModuleLoadError as e:
                         LOGGER.error(
@@ -440,41 +346,25 @@
                         continue
 
                     if mod and hasattr(mod, "register"):
-<<<<<<< HEAD
-                        LOGGER.trace("Registering routes for: %s", plugin_name)
-=======
                         LOGGER.debug("Registering routes for: %s", plugin_name)
->>>>>>> a2b32ce5
                         await mod.register(app)
             else:
                 # Load plugin routes that aren't in a versioned package.
                 routes_path = f"{plugin_name}.routes"
                 try:
-<<<<<<< HEAD
-                    LOGGER.trace("Loading non-versioned routes from: %s", routes_path)
-=======
                     LOGGER.debug("Loading non-versioned routes from: %s", routes_path)
->>>>>>> a2b32ce5
                     mod = ClassLoader.load_module(routes_path)
                 except ModuleLoadError as e:
                     LOGGER.error("Error loading admin routes from %s: %s", routes_path, e)
                     continue
 
                 if mod and hasattr(mod, "register"):
-<<<<<<< HEAD
-                    LOGGER.trace("Registering routes for: %s", plugin_name)
-=======
                     LOGGER.debug("Registering routes for: %s", plugin_name)
->>>>>>> a2b32ce5
                     await mod.register(app)
 
     def register_protocol_events(self, context: InjectionContext) -> None:
         """Call route register_events methods on the current context."""
-<<<<<<< HEAD
-        LOGGER.trace("Registering protocol events for %d plugins", len(self._plugins))
-=======
         LOGGER.debug("Registering protocol events for %d plugins", len(self._plugins))
->>>>>>> a2b32ce5
 
         event_bus = context.inject_or(EventBus)
         if not event_bus:
@@ -483,126 +373,74 @@
 
         for plugin in self._plugins.values():
             plugin_name = plugin.__name__
-<<<<<<< HEAD
-            LOGGER.trace("Processing events for plugin: %s", plugin_name)
-=======
             LOGGER.debug("Processing events for plugin: %s", plugin_name)
->>>>>>> a2b32ce5
             mod = None
             definition = ClassLoader.load_module("definition", plugin_name)
             if definition:
                 # Load plugin routes that are in a versioned package.
-<<<<<<< HEAD
-                LOGGER.trace("Loading versioned events for: %s", plugin_name)
-                for plugin_version in definition.versions:
-                    version_path = f"{plugin_name}.{plugin_version['path']}.routes"
-                    try:
-                        LOGGER.trace("Loading events from: %s", version_path)
-=======
                 LOGGER.debug("Loading versioned events for: %s", plugin_name)
                 for plugin_version in definition.versions:
                     version_path = f"{plugin_name}.{plugin_version['path']}.routes"
                     try:
                         LOGGER.debug("Loading events from: %s", version_path)
->>>>>>> a2b32ce5
                         mod = ClassLoader.load_module(version_path)
                     except ModuleLoadError as e:
                         LOGGER.error("Error loading events from %s: %s", version_path, e)
                         continue
 
                     if mod and hasattr(mod, "register_events"):
-<<<<<<< HEAD
-                        LOGGER.trace("Registering events from: %s", version_path)
-=======
                         LOGGER.debug("Registering events from: %s", version_path)
->>>>>>> a2b32ce5
                         mod.register_events(event_bus)
             else:
                 # Load plugin routes that aren't in a versioned package.
                 routes_path = f"{plugin_name}.routes"
                 try:
-<<<<<<< HEAD
-                    LOGGER.trace("Loading non-versioned events from: %s", routes_path)
-=======
                     LOGGER.debug("Loading non-versioned events from: %s", routes_path)
->>>>>>> a2b32ce5
                     mod = ClassLoader.load_module(routes_path)
                 except ModuleLoadError as e:
                     LOGGER.error("Error loading events from %s: %s", routes_path, e)
                     continue
 
                 if mod and hasattr(mod, "register_events"):
-<<<<<<< HEAD
-                    LOGGER.trace("Registering events from: %s", version_path)
-=======
                     LOGGER.debug("Registering events from: %s", version_path)
->>>>>>> a2b32ce5
                     mod.register_events(event_bus)
 
     def post_process_routes(self, app) -> None:
         """Call route binary file response OpenAPI fixups if applicable."""
-<<<<<<< HEAD
-        LOGGER.trace("Post-processing routes for %d plugins", len(self._plugins))
-
-        for plugin in self._plugins.values():
-            plugin_name = plugin.__name__
-            LOGGER.trace("Post-processing routes for plugin: %s", plugin_name)
-=======
         LOGGER.debug("Post-processing routes for %d plugins", len(self._plugins))
 
         for plugin in self._plugins.values():
             plugin_name = plugin.__name__
             LOGGER.debug("Post-processing routes for plugin: %s", plugin_name)
->>>>>>> a2b32ce5
             mod = None
             definition = ClassLoader.load_module("definition", plugin_name)
             if definition:
                 # Set binary file responses for routes that are in a versioned package.
-<<<<<<< HEAD
-                LOGGER.trace("Processing versioned routes for: %s", plugin_name)
-                for plugin_version in definition.versions:
-                    version_path = f"{plugin_name}.{plugin_version['path']}.routes"
-                    try:
-                        LOGGER.trace("Loading routes from: %s", version_path)
-=======
                 LOGGER.debug("Processing versioned routes for: %s", plugin_name)
                 for plugin_version in definition.versions:
                     version_path = f"{plugin_name}.{plugin_version['path']}.routes"
                     try:
                         LOGGER.debug("Loading routes from: %s", version_path)
->>>>>>> a2b32ce5
                         mod = ClassLoader.load_module(version_path)
                     except ModuleLoadError as e:
                         LOGGER.error("Error loading routes from %s: %s", version_path, e)
                         continue
 
                     if mod and hasattr(mod, "post_process_routes"):
-<<<<<<< HEAD
-                        LOGGER.trace("Post-processing routes for %s", plugin_name)
-=======
                         LOGGER.debug("Post-processing routes for %s", plugin_name)
->>>>>>> a2b32ce5
                         mod.post_process_routes(app)
             else:
                 # Set binary file responses for routes not in a versioned package.
                 routes_path = f"{plugin_name}.routes"
                 try:
-<<<<<<< HEAD
-                    LOGGER.trace("Loading non-versioned routes from: %s", routes_path)
-=======
                     LOGGER.debug("Loading non-versioned routes from: %s", routes_path)
->>>>>>> a2b32ce5
                     mod = ClassLoader.load_module(routes_path)
                 except ModuleLoadError as e:
                     LOGGER.error("Error loading routes from %s: %s", routes_path, e)
                     continue
 
                 if mod and hasattr(mod, "post_process_routes"):
-<<<<<<< HEAD
-                    LOGGER.trace("Post-processing routes for %s", plugin_name)
-=======
                     LOGGER.debug("Post-processing routes for %s", plugin_name)
->>>>>>> a2b32ce5
                     mod.post_process_routes(app)
 
     def __repr__(self) -> str:
