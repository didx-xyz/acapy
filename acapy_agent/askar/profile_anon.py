"""Manage Aries-Askar profile interaction."""

import asyncio
import logging
import time
from typing import Any, Mapping, Optional
from weakref import ref

from aries_askar import AskarError, Session, Store

from ..cache.base import BaseCache
from ..config.injection_context import InjectionContext
from ..config.provider import ClassProvider
from ..core.error import ProfileError
from ..core.profile import Profile, ProfileManager, ProfileSession
from ..indy.holder import IndyHolder
from ..indy.issuer import IndyIssuer
from ..ledger.base import BaseLedger
from ..ledger.indy_vdr import IndyVdrLedger, IndyVdrLedgerPool
from ..storage.base import BaseStorage, BaseStorageSearch
from ..storage.vc_holder.base import VCHolder
from ..utils.multi_ledger import get_write_ledger_config_for_profile
from ..wallet.base import BaseWallet
from ..wallet.crypto import validate_seed
from .store import AskarOpenStore, AskarStoreConfig

# import traceback


LOGGER = logging.getLogger(__name__)


class AskarAnoncredsProfile(Profile):
    """Provide access to Aries-Askar profile interaction methods."""

    BACKEND_NAME = "askar-anoncreds"
    TEST_PROFILE_NAME = "test-profile"

    def __init__(
        self,
        opened: AskarOpenStore,
        context: Optional[InjectionContext] = None,
        *,
        profile_id: Optional[str] = None,
    ):
        """Create a new AskarAnoncredsProfile instance."""
        super().__init__(context=context, name=opened.name, created=opened.created)
        self.opened = opened
        self.ledger_pool: Optional[IndyVdrLedgerPool] = None
        self.profile_id = profile_id

    @classmethod
    async def create(
        cls,
        opened: AskarOpenStore,
        context: Optional[InjectionContext] = None,
        *,
        profile_id: Optional[str] = None,
    ) -> "AskarAnoncredsProfile":
        """Asynchronously create a new AskarAnoncredsProfile instance."""
        profile = cls(opened, context, profile_id=profile_id)
        await profile.init_ledger_pool()
        await profile.bind_providers()
        return profile

    @property
    def name(self) -> str:
        """Accessor for the profile name."""
        return self.opened.name

    @property
    def store(self) -> Store:
        """Accessor for the opened Store instance."""
        return self.opened.store

    async def remove(self):
        """Remove the profile."""
        if self.profile_id:
            await self.store.remove_profile(self.profile_id)

    async def init_ledger_pool(self):
        """Initialize the ledger pool."""
        if self.settings.get("ledger.disabled"):
            LOGGER.info("Ledger support is disabled")
            return
        if self.settings.get("ledger.genesis_transactions"):
            pool_name = self.settings.get("ledger.pool_name", "default")
            keepalive = int(self.settings.get("ledger.keepalive", 5))
            read_only = bool(self.settings.get("ledger.read_only", False))
            socks_proxy = self.settings.get("ledger.socks_proxy")
            if read_only:
                LOGGER.warning("Note: setting ledger to read-only mode")
            genesis_transactions = self.settings.get("ledger.genesis_transactions")
            cache = self.context.injector.inject_or(BaseCache)
            self.ledger_pool = await IndyVdrLedgerPool.get_or_create(
                name=pool_name,
                keepalive=keepalive,
                cache=cache,
                genesis_transactions=genesis_transactions,
                read_only=read_only,
                socks_proxy=socks_proxy,
            )

    async def bind_providers(self):
        """Initialize the profile-level instance providers."""
        injector = self._context.injector

        injector.bind_provider(
            BaseStorageSearch,
            ClassProvider("acapy_agent.storage.askar.AskarStorageSearch", ref(self)),
        )
        injector.bind_provider(
            VCHolder,
            ClassProvider(
                "acapy_agent.storage.vc_holder.askar.AskarVCHolder",
                ref(self),
            ),
        )
        injector.bind_provider(
            IndyHolder,
            ClassProvider(
                "acapy_agent.indy.credx.holder.IndyCredxHolder",
                ref(self),
            ),
        )
        injector.bind_provider(
            IndyIssuer,
            ClassProvider("acapy_agent.indy.credx.issuer.IndyCredxIssuer", ref(self)),
        )
        if (
            self.settings.get("ledger.ledger_config_list")
            and len(self.settings.get("ledger.ledger_config_list")) >= 1
        ):
            write_ledger_config = get_write_ledger_config_for_profile(
                settings=self.settings
            )
            cache = self.context.injector.inject_or(BaseCache)
            ledger_pool = await IndyVdrLedgerPool.get_or_create(
                name=write_ledger_config.get("pool_name")
                or write_ledger_config.get("id"),
                keepalive=write_ledger_config.get("keepalive"),
                cache=cache,
                genesis_transactions=write_ledger_config.get("genesis_transactions"),
                read_only=write_ledger_config.get("read_only"),
                socks_proxy=write_ledger_config.get("socks_proxy"),
            )
            injector.bind_provider(
                BaseLedger, ClassProvider(IndyVdrLedger, ledger_pool, ref(self))
            )
            self.settings["ledger.write_ledger"] = write_ledger_config.get("id")
            if (
                "endorser_alias" in write_ledger_config
                and "endorser_did" in write_ledger_config
            ):
                self.settings["endorser.endorser_alias"] = write_ledger_config.get(
                    "endorser_alias"
                )
                self.settings["endorser.endorser_public_did"] = write_ledger_config.get(
                    "endorser_did"
                )
        elif self.ledger_pool:
            injector.bind_provider(
                BaseLedger, ClassProvider(IndyVdrLedger, self.ledger_pool, ref(self))
            )

    def session(
        self, context: Optional[InjectionContext] = None
    ) -> "AskarAnoncredsProfileSession":
        """Start a new interactive session with no transaction support requested."""
        return AskarAnoncredsProfileSession(self, False, context=context)

    def transaction(
        self, context: Optional[InjectionContext] = None
    ) -> "AskarAnoncredsProfileSession":
        """Start a new interactive session with commit and rollback support.

        If the current backend does not support transactions, then commit
        and rollback operations of the session will not have any effect.
        """
        return AskarAnoncredsProfileSession(self, True, context=context)

    async def close(self):
        """Close the profile instance."""
        if self.opened:
            await self.opened.close()
            self.opened = None


class AskarAnoncredsProfileSession(ProfileSession):
    """An active connection to the profile management backend."""

    def __init__(
        self,
        profile: AskarAnoncredsProfile,
        is_txn: bool,
        *,
        context: Optional[InjectionContext] = None,
        settings: Mapping[str, Any] = None,
    ):
        """Create a new AskarAnoncredsProfileSession instance."""
        super().__init__(profile=profile, context=context, settings=settings)
        if is_txn:
            self._opener = self.profile.store.transaction(profile.profile_id)
        else:
            self._opener = self.profile.store.session(profile.profile_id)
        self._profile = profile
        self._handle: Optional[Session] = None
        self._acquire_start: Optional[float] = None
        self._acquire_end: Optional[float] = None

    @property
    def handle(self) -> Session:
        """Accessor for the Session instance."""
        return self._handle

    @property
    def store(self) -> Store:
        """Accessor for the Store instance."""
        return self._profile and self._profile.store

    @property
    def is_transaction(self) -> bool:
        """Check if the session supports commit and rollback operations."""
        if self._handle:
            return self._handle.is_transaction
        return self._opener.is_transaction

    async def _setup(self):
        """Create the session or transaction connection, if needed."""
        self._acquire_start = time.perf_counter()
        try:
            self._handle = await asyncio.wait_for(self._opener, 10)
        except AskarError as err:
            raise ProfileError("Error opening store session") from err
        self._acquire_end = time.perf_counter()
        self._opener = None

        injector = self._context.injector
        injector.bind_provider(
            BaseWallet,
            ClassProvider("acapy_agent.wallet.askar.AskarWallet", ref(self)),
        )
        injector.bind_provider(
            BaseStorage,
            ClassProvider("acapy_agent.storage.askar.AskarStorage", ref(self)),
        )

    async def _teardown(self, commit: Optional[bool] = None):
        """Dispose of the session or transaction connection."""
        if commit:
            try:
                await self._handle.commit()
            except AskarError as err:
                raise ProfileError("Error committing transaction") from err
        if self._handle:
            await self._handle.close()
        self._handle = None
        self._check_duration()

    def _check_duration(self):
        # LOGGER.error(
        #     "release session after %.2f, acquire took %.2f",
        #     end - self._acquire_end,
        #     self._acquire_end - self._acquire_start,
        # )
        # end = time.perf_counter()
        # if end - self._acquire_end > 1.0:
        #     LOGGER.error("Long session")
        #     traceback.print_stack(limit=5)
        pass

    def __del__(self):
        """Delete magic method."""
        if self._handle:
            self._check_duration()


class AskarAnonProfileManager(ProfileManager):
    """Manager for Aries-Askar stores."""

    async def provision(
        self, context: InjectionContext, config: Mapping[str, Any] = None
    ) -> Profile:
        """Provision a new instance of a profile."""
        store_config = AskarStoreConfig(config)
<<<<<<< HEAD
        opened = await store_config.open_store(provision=True)
        return await AskarAnoncredsProfile.create(opened, context)
=======
        opened = await store_config.open_store(
            provision=True, in_memory=config.get("test")
        )
        return AskarAnoncredsProfile(opened, context)
>>>>>>> b1044011

    async def open(
        self, context: InjectionContext, config: Mapping[str, Any] = None
    ) -> Profile:
        """Open an instance of an existing profile."""
        store_config = AskarStoreConfig(config)
<<<<<<< HEAD
        opened = await store_config.open_store(provision=False)
        return await AskarAnoncredsProfile.create(opened, context)
=======
        opened = await store_config.open_store(
            provision=False, in_memory=config.get("test")
        )
        return AskarAnoncredsProfile(opened, context)
>>>>>>> b1044011

    @classmethod
    async def generate_store_key(self, seed: Optional[str] = None) -> str:
        """Generate a raw store key."""
        return Store.generate_raw_key(validate_seed(seed))<|MERGE_RESOLUTION|>--- conflicted
+++ resolved
@@ -283,30 +283,20 @@
     ) -> Profile:
         """Provision a new instance of a profile."""
         store_config = AskarStoreConfig(config)
-<<<<<<< HEAD
-        opened = await store_config.open_store(provision=True)
-        return await AskarAnoncredsProfile.create(opened, context)
-=======
         opened = await store_config.open_store(
             provision=True, in_memory=config.get("test")
         )
-        return AskarAnoncredsProfile(opened, context)
->>>>>>> b1044011
+        return await AskarAnoncredsProfile.create(opened, context)
 
     async def open(
         self, context: InjectionContext, config: Mapping[str, Any] = None
     ) -> Profile:
         """Open an instance of an existing profile."""
         store_config = AskarStoreConfig(config)
-<<<<<<< HEAD
-        opened = await store_config.open_store(provision=False)
-        return await AskarAnoncredsProfile.create(opened, context)
-=======
         opened = await store_config.open_store(
             provision=False, in_memory=config.get("test")
         )
-        return AskarAnoncredsProfile(opened, context)
->>>>>>> b1044011
+        return await AskarAnoncredsProfile.create(opened, context)
 
     @classmethod
     async def generate_store_key(self, seed: Optional[str] = None) -> str:
