import json
from unittest import IsolatedAsyncioTestCase

from marshmallow import EXCLUDE, fields

from ....cache.base import BaseCache
from ....core.event_bus import Event, EventBus, MockEventBus
from ....messaging.models.base import BaseModelError
from ....storage.base import (
    DEFAULT_PAGE_SIZE,
    BaseStorage,
    StorageDuplicateError,
    StorageRecord,
)
from ....tests import mock
from ....utils.testing import create_test_profile
from ...util import time_now
from ..base_record import BaseRecord, BaseRecordSchema


class BaseRecordImpl(BaseRecord):
    class Meta:
        schema_class = "BaseRecordImplSchema"

    RECORD_TYPE = "record"


class BaseRecordImplSchema(BaseRecordSchema):
    class Meta:
        model_class = BaseRecordImpl
        unknown = EXCLUDE


class ARecordImpl(BaseRecord):
    class Meta:
        schema_class = "ARecordImplSchema"

    RECORD_TYPE = "a-record"
    RECORD_ID_NAME = "ident"
    TAG_NAMES = {"code"}

    def __init__(self, *, ident=None, a, b, code=None, **kwargs):
        super().__init__(ident, **kwargs)
        self.a = a
        self.b = b
        self.code = code

    @property
    def record_value(self) -> dict:
        return {"a": self.a, "b": self.b}


class ARecordImplSchema(BaseRecordSchema):
    class Meta:
        model_class = BaseRecordImpl
        unknown = EXCLUDE

    ident = fields.Str(attribute="_id")
    a = fields.Str()
    b = fields.Str()
    code = fields.Str()


class UnencTestImpl(BaseRecord):
    TAG_NAMES = {"~a", "~b", "c"}


class TestBaseRecord(IsolatedAsyncioTestCase):
    async def asyncSetUp(self):
        self.profile = await create_test_profile()

    def test_init_undef(self):
        with self.assertRaises(TypeError):
            BaseRecord()

    def test_from_storage_values(self):
        record_id = "record_id"
        stored = {"created_at": time_now(), "updated_at": time_now()}
        inst = BaseRecordImpl.from_storage(record_id, stored)
        assert isinstance(inst, BaseRecordImpl)
        assert inst._id == record_id
        assert inst.value == stored

        stored[BaseRecordImpl.RECORD_ID_NAME] = inst._id
        with self.assertRaises(ValueError):
            BaseRecordImpl.from_storage(record_id, stored)

    async def test_post_save_new(self):
        async with self.profile.session() as session:
            record = BaseRecordImpl()
            with mock.patch.object(
                record, "post_save", mock.CoroutineMock()
            ) as post_save:
                await record.save(session, reason="reason", event=True)
                post_save.assert_called_once_with(session, True, None, True)

    async def test_post_save_exist(self):
        async with self.profile.session() as session:
            record = BaseRecordImpl()
            await record.save(session, reason="reason", event=True)
            record._last_state = "new"
            await record.save(session, reason="reason", event=False)

    async def test_cache(self):
        async with self.profile.session() as session:
            assert not await BaseRecordImpl.get_cached_key(None, None)
            await BaseRecordImpl.set_cached_key(None, None, None)
            await BaseRecordImpl.clear_cached_key(None, None)
            mock_cache = mock.MagicMock(BaseCache, autospec=True)
            session.context.injector.bind_instance(BaseCache, mock_cache)
            record = BaseRecordImpl()
            cache_key = "cache_key"
            cache_result = await BaseRecordImpl.get_cached_key(session, cache_key)
            mock_cache.get.assert_awaited_once_with(cache_key)
            assert cache_result is mock_cache.get.return_value

            await record.set_cached_key(session, cache_key, record)
            mock_cache.set.assert_awaited_once_with(
                cache_key, record, record.DEFAULT_CACHE_TTL
            )

            await record.clear_cached_key(session, cache_key)
            mock_cache.clear.assert_awaited_once_with(cache_key)

    async def test_retrieve_by_tag_filter_multi_x_delete(self):
        async with self.profile.session() as session:
            records = []
            for i in range(3):
                records.append(ARecordImpl(a="1", b=str(i), code="one"))
                await records[i].save(session)
            with self.assertRaises(StorageDuplicateError):
                await ARecordImpl.retrieve_by_tag_filter(
                    session, {"code": "one"}, {"a": "1"}
                )
            await records[0].delete_record(session)

    async def test_save_x(self):
        async with self.profile.session() as session:
            rec = ARecordImpl(a="1", b="0", code="one")
            with mock.patch.object(session, "inject", mock.MagicMock()) as mock_inject:
                mock_inject.return_value = mock.MagicMock(
                    add_record=mock.CoroutineMock(side_effect=ZeroDivisionError())
                )
                with self.assertRaises(ZeroDivisionError):
                    await rec.save(session)

    async def test_neq(self):
        a_rec = ARecordImpl(a="1", b="0", code="one")
        b_rec = BaseRecordImpl()
        assert a_rec != b_rec

    async def test_query(self):
        async with self.profile.session() as session:
            mock_storage = mock.MagicMock(BaseStorage, autospec=True)
            session.context.injector.bind_instance(BaseStorage, mock_storage)
            record_id = "record_id"
            record_value = {"created_at": time_now(), "updated_at": time_now()}
            tag_filter = {"tag": "filter"}
            stored = StorageRecord(
                BaseRecordImpl.RECORD_TYPE, json.dumps(record_value), {}, record_id
            )

            mock_storage.find_all_records.return_value = [stored]
            result = await BaseRecordImpl.query(session, tag_filter)
            mock_storage.find_all_records.assert_awaited_once_with(
                type_filter=BaseRecordImpl.RECORD_TYPE,
<<<<<<< HEAD
=======
                order_by=None,
                descending=False,
>>>>>>> 38308c17
                tag_query=tag_filter,
            )
            assert result and isinstance(result[0], BaseRecordImpl)
            assert result[0]._id == record_id
            assert result[0].value == record_value

    async def test_query_x(self):
        async with self.profile.session() as session:
            mock_storage = mock.MagicMock(BaseStorage, autospec=True)
            session.context.injector.bind_instance(BaseStorage, mock_storage)
            record_id = "record_id"
            record_value = {"created_at": time_now(), "updated_at": time_now()}
            tag_filter = {"tag": "filter"}
            stored = StorageRecord(
                BaseRecordImpl.RECORD_TYPE, json.dumps(record_value), {}, record_id
            )

            mock_storage.find_all_records.return_value = [stored]
            with mock.patch.object(
                BaseRecordImpl,
                "from_storage",
                mock.MagicMock(side_effect=BaseModelError),
            ):
                with self.assertRaises(BaseModelError):
                    await BaseRecordImpl.query(session, tag_filter)

    async def test_query_post_filter(self):
        async with self.profile.session() as session:
            mock_storage = mock.MagicMock(BaseStorage, autospec=True)
            session.context.injector.bind_instance(BaseStorage, mock_storage)
            record_id = "record_id"
            a_record = ARecordImpl(ident=record_id, a="one", b="two", code="red")
            record_value = a_record.record_value
            record_value.update({"created_at": time_now(), "updated_at": time_now()})
            tag_filter = {"code": "red"}
            post_filter_pos_alt = {"a": ["one", "a suffusion of yellow"]}
            post_filter_neg_alt = {"a": ["three", "no, five"]}
            stored = StorageRecord(
                ARecordImpl.RECORD_TYPE,
                json.dumps(record_value),
                {"code": "red"},
                record_id,
            )
            mock_storage.find_all_records.return_value = [stored]

            # positive match
            result = await ARecordImpl.query(
                session, tag_filter, post_filter_positive={"a": "one"}
            )
            mock_storage.find_all_records.assert_awaited_once_with(
                type_filter=ARecordImpl.RECORD_TYPE,
                tag_query=tag_filter,
<<<<<<< HEAD
=======
                order_by=None,
                descending=False,
>>>>>>> 38308c17
            )
            assert result and isinstance(result[0], ARecordImpl)
            assert result[0]._id == record_id
            assert result[0].value == record_value
            assert result[0].a == "one"

            # positive match by list of alternatives to hit
            result = await ARecordImpl.query(
                session, tag_filter, post_filter_positive=post_filter_pos_alt, alt=True
            )
            assert result and isinstance(result[0], ARecordImpl)
            assert result[0]._id == record_id
            assert result[0].value == record_value
            assert result[0].a == "one"

            # negative match by list of alternatives to miss (result complies)
            result = await ARecordImpl.query(
                session, tag_filter, post_filter_negative=post_filter_neg_alt, alt=True
            )
            assert result and isinstance(result[0], ARecordImpl)
            assert result[0]._id == record_id
            assert result[0].value == record_value
            assert result[0].a == "one"

            # negative match by list of alternatives to miss, with one hit spoiling result
            post_filter_neg_alt = {"a": ["one", "three", "no, five"]}
            result = await ARecordImpl.query(
                session, tag_filter, post_filter_negative=post_filter_neg_alt, alt=True
            )
            assert not result

    @mock.patch("builtins.print")
    def test_log_state(self, mock_print):
        test_param = "test.log"
        with mock.patch.object(BaseRecordImpl, "LOG_STATE_FLAG", test_param):
            record = BaseRecordImpl()
            record.log_state(
                msg="state",
                params={"a": "1", "b": "2"},
                settings=mock.MagicMock(get={test_param: 1}.get),
            )
        mock_print.assert_called_once()

    @mock.patch("builtins.print")
    def test_skip_log(self, mock_print):
        record = BaseRecordImpl()
        record.log_state("state", settings=None)
        mock_print.assert_not_called()

    async def test_emit_event(self):
        async with self.profile.session() as session:
            mock_event_bus = MockEventBus()
            session.profile.context.injector.bind_instance(EventBus, mock_event_bus)
            record = BaseRecordImpl()
            payload = {"test": "payload"}

            # Records must have topic to emit events
            record.RECORD_TOPIC = None
            await record.emit_event(session, payload)
            assert mock_event_bus.events == []

            record.RECORD_TOPIC = "topic"

            # Stateless record with no payload emits event with serialized record
            await record.emit_event(session)
            assert mock_event_bus.events == [
                (session.profile, Event("acapy::record::topic", {}))
            ]
            mock_event_bus.events.clear()

            # Stateless record with payload emits event
            await record.emit_event(session, payload)
            assert mock_event_bus.events == [
                (session.profile, Event("acapy::record::topic", payload))
            ]
            mock_event_bus.events.clear()

            # Statefull record with payload emits event
            record.state = "test_state"
            await record.emit_event(session, payload)
            assert mock_event_bus.events == [
                (session.profile, Event("acapy::record::topic::test_state", payload))
            ]

    async def test_tag_prefix(self):
        tags = {"~x": "a", "y": "b"}
        assert UnencTestImpl.strip_tag_prefix(tags) == {"x": "a", "y": "b"}

        tags = {"a": "x", "b": "y", "c": "z"}
        assert UnencTestImpl.prefix_tag_filter(tags) == {"~a": "x", "~b": "y", "c": "z"}

        tags = {"$not": {"a": "x", "b": "y", "c": "z"}}
        expect = {"$not": {"~a": "x", "~b": "y", "c": "z"}}
        actual = UnencTestImpl.prefix_tag_filter(tags)
        assert {**expect} == {**actual}

        tags = {"$or": [{"a": "x"}, {"c": "z"}]}
        assert UnencTestImpl.prefix_tag_filter(tags) == {"$or": [{"~a": "x"}, {"c": "z"}]}

    async def test_query_with_limit(self):
        async with self.profile.session() as session:
            mock_storage = mock.MagicMock(BaseStorage, autospec=True)
            session.context.injector.bind_instance(BaseStorage, mock_storage)
            record_id = "record_id"
            a_record = ARecordImpl(ident=record_id, a="one", b="two", code="red")
            record_value = a_record.record_value
            record_value.update({"created_at": time_now(), "updated_at": time_now()})
            tag_filter = {"code": "red"}
            stored = StorageRecord(
                ARecordImpl.RECORD_TYPE,
                json.dumps(record_value),
                {"code": "red"},
                record_id,
            )
            mock_storage.find_paginated_records.return_value = [stored]

            # Query with limit
            result = await ARecordImpl.query(session, tag_filter, limit=10)
            mock_storage.find_paginated_records.assert_awaited_once_with(
                type_filter=ARecordImpl.RECORD_TYPE,
                tag_query=tag_filter,
                limit=10,
                offset=0,
<<<<<<< HEAD
=======
                order_by=None,
                descending=False,
>>>>>>> 38308c17
            )
            assert result and isinstance(result[0], ARecordImpl)
            assert result[0]._id == record_id
            assert result[0].value == record_value
            assert result[0].a == "one"

    async def test_query_with_offset(self):
        async with self.profile.session() as session:
            mock_storage = mock.MagicMock(BaseStorage, autospec=True)
            session.context.injector.bind_instance(BaseStorage, mock_storage)
            record_id = "record_id"
            a_record = ARecordImpl(ident=record_id, a="one", b="two", code="red")
            record_value = a_record.record_value
            record_value.update({"created_at": time_now(), "updated_at": time_now()})
            tag_filter = {"code": "red"}
            stored = StorageRecord(
                ARecordImpl.RECORD_TYPE,
                json.dumps(record_value),
                {"code": "red"},
                record_id,
            )
            mock_storage.find_paginated_records.return_value = [stored]

            # Query with offset
            result = await ARecordImpl.query(session, tag_filter, offset=10)
            mock_storage.find_paginated_records.assert_awaited_once_with(
                type_filter=ARecordImpl.RECORD_TYPE,
                tag_query=tag_filter,
                limit=DEFAULT_PAGE_SIZE,
                offset=10,
<<<<<<< HEAD
=======
                order_by=None,
                descending=False,
>>>>>>> 38308c17
            )
            assert result and isinstance(result[0], ARecordImpl)
            assert result[0]._id == record_id
            assert result[0].value == record_value
            assert result[0].a == "one"

    async def test_query_with_limit_and_offset(self):
        async with self.profile.session() as session:
            mock_storage = mock.MagicMock(BaseStorage, autospec=True)
            session.context.injector.bind_instance(BaseStorage, mock_storage)
            record_id = "record_id"
            a_record = ARecordImpl(ident=record_id, a="one", b="two", code="red")
            record_value = a_record.record_value
            record_value.update({"created_at": time_now(), "updated_at": time_now()})
            tag_filter = {"code": "red"}
            stored = StorageRecord(
                ARecordImpl.RECORD_TYPE,
                json.dumps(record_value),
                {"code": "red"},
                record_id,
            )
            mock_storage.find_paginated_records.return_value = [stored]

            # Query with limit and offset
            result = await ARecordImpl.query(session, tag_filter, limit=10, offset=5)
            mock_storage.find_paginated_records.assert_awaited_once_with(
                type_filter=ARecordImpl.RECORD_TYPE,
                tag_query=tag_filter,
                limit=10,
                offset=5,
<<<<<<< HEAD
=======
                order_by=None,
                descending=False,
>>>>>>> 38308c17
            )
            assert result and isinstance(result[0], ARecordImpl)
            assert result[0]._id == record_id
            assert result[0].value == record_value
            assert result[0].a == "one"

    async def test_query_with_limit_and_offset_and_post_filter(self):
        async with self.profile.session() as session:
            mock_storage = mock.MagicMock(BaseStorage, autospec=True)
            session.context.injector.bind_instance(BaseStorage, mock_storage)
            record_id = "record_id"
            a_record = ARecordImpl(ident=record_id, a="one", b="two", code="red")
            record_value = a_record.record_value
            record_value.update({"created_at": time_now(), "updated_at": time_now()})
            tag_filter = {"code": "red"}
            stored = StorageRecord(
                ARecordImpl.RECORD_TYPE,
                json.dumps(record_value),
                {"code": "red"},
                record_id,
            )
            mock_storage.find_all_records.return_value = [
                stored
            ] * 15  # return 15 records

            # Query with limit and offset
            result = await ARecordImpl.query(
                session,
                tag_filter,
                limit=10,
                offset=5,
                post_filter_positive={"a": "one"},
            )
            mock_storage.find_all_records.assert_awaited_once_with(
<<<<<<< HEAD
                type_filter=ARecordImpl.RECORD_TYPE, tag_query=tag_filter
=======
                type_filter=ARecordImpl.RECORD_TYPE,
                tag_query=tag_filter,
                order_by=None,
                descending=False,
>>>>>>> 38308c17
            )
            assert len(result) == 10
            assert result and isinstance(result[0], ARecordImpl)
            assert result[0]._id == record_id
            assert result[0].value == record_value
            assert result[0].a == "one"<|MERGE_RESOLUTION|>--- conflicted
+++ resolved
@@ -164,11 +164,8 @@
             result = await BaseRecordImpl.query(session, tag_filter)
             mock_storage.find_all_records.assert_awaited_once_with(
                 type_filter=BaseRecordImpl.RECORD_TYPE,
-<<<<<<< HEAD
-=======
-                order_by=None,
-                descending=False,
->>>>>>> 38308c17
+                order_by=None,
+                descending=False,
                 tag_query=tag_filter,
             )
             assert result and isinstance(result[0], BaseRecordImpl)
@@ -221,11 +218,8 @@
             mock_storage.find_all_records.assert_awaited_once_with(
                 type_filter=ARecordImpl.RECORD_TYPE,
                 tag_query=tag_filter,
-<<<<<<< HEAD
-=======
-                order_by=None,
-                descending=False,
->>>>>>> 38308c17
+                order_by=None,
+                descending=False,
             )
             assert result and isinstance(result[0], ARecordImpl)
             assert result[0]._id == record_id
@@ -349,11 +343,8 @@
                 tag_query=tag_filter,
                 limit=10,
                 offset=0,
-<<<<<<< HEAD
-=======
-                order_by=None,
-                descending=False,
->>>>>>> 38308c17
+                order_by=None,
+                descending=False,
             )
             assert result and isinstance(result[0], ARecordImpl)
             assert result[0]._id == record_id
@@ -384,11 +375,8 @@
                 tag_query=tag_filter,
                 limit=DEFAULT_PAGE_SIZE,
                 offset=10,
-<<<<<<< HEAD
-=======
-                order_by=None,
-                descending=False,
->>>>>>> 38308c17
+                order_by=None,
+                descending=False,
             )
             assert result and isinstance(result[0], ARecordImpl)
             assert result[0]._id == record_id
@@ -419,11 +407,8 @@
                 tag_query=tag_filter,
                 limit=10,
                 offset=5,
-<<<<<<< HEAD
-=======
-                order_by=None,
-                descending=False,
->>>>>>> 38308c17
+                order_by=None,
+                descending=False,
             )
             assert result and isinstance(result[0], ARecordImpl)
             assert result[0]._id == record_id
@@ -458,14 +443,10 @@
                 post_filter_positive={"a": "one"},
             )
             mock_storage.find_all_records.assert_awaited_once_with(
-<<<<<<< HEAD
-                type_filter=ARecordImpl.RECORD_TYPE, tag_query=tag_filter
-=======
                 type_filter=ARecordImpl.RECORD_TYPE,
                 tag_query=tag_filter,
                 order_by=None,
                 descending=False,
->>>>>>> 38308c17
             )
             assert len(result) == 10
             assert result and isinstance(result[0], ARecordImpl)
