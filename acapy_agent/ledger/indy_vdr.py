--- conflicted
+++ resolved
@@ -156,18 +156,7 @@
             socks_proxy,
         )
 
-<<<<<<< HEAD
-        config_key = (
-            name,
-            keepalive,
-            cache_duration,
-            genesis_transactions,
-            read_only,
-            socks_proxy,
-        )
-=======
         config_key = (name, keepalive, cache_duration, read_only, socks_proxy)
->>>>>>> 2708c2c7
         LOGGER.debug("Generated config key: %s", config_key)
 
         async with cls._lock:
